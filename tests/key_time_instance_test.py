--- conflicted
+++ resolved
@@ -1,522 +1,519 @@
-import unittest
-import numpy as np
-<<<<<<< HEAD
-import sys
-=======
-import mock
->>>>>>> e7cfc386
-
-from analysis.derived_parameters import ClimbForFlightPhases
-from analysis.node import KeyTimeInstance, Parameter, P, Section, S
-from analysis.flight_phase import (ApproachAndLanding,
-                                   ClimbCruiseDescent,
-                                   Climbing,
-                                   DescentLowClimb,
-                                   )
-from analysis.key_time_instances import (
-    AltitudeInApproach,
-    AltitudeInFinalApproach,
-    AltitudeWhenClimbing,
-    AltitudeWhenDescending,
-    BottomOfDescent,
-    ClimbStart,
-    GoAround,
-    InitialClimbStart,
-    LandingDecelerationEnd,
-    LandingPeakDeceleration,
-    LandingStart,
-    LandingTurnOffRunway,
-    Liftoff,
-    TakeoffAccelerationStart,
-    TakeoffTurnOntoRunway,
-    TopOfClimb,
-    TopOfDescent,
-    Touchdown,
-)
-
-debug = sys.gettrace() is not None
-
-class TestBottomOfDescent(unittest.TestCase):
-    def test_can_operate(self):
-        expected = [('Altitude AAL', 'Climbing')]
-        opts = ClimbStart.get_operational_combinations()
-        self.assertEqual(opts, expected) 
-        
-    def test_bottom_of_descent_basic(self):
-        testwave = np.cos(np.arange(0,12.6,0.1))*(-2500)+12500
-        alt_ph = Parameter('Altitude For Flight Phases', np.ma.array(testwave))
-        alt_std = Parameter('Altitude STD', np.ma.array(testwave))
-        dlc = DescentLowClimb()
-        dlc.derive(alt_ph)
-        bod = BottomOfDescent()
-        bod.derive(alt_std, dlc)    
-        expected = [KeyTimeInstance(index=63, name='Bottom Of Descent')]        
-        self.assertEqual(bod, expected)
-        
-        
-class TestClimbStart(unittest.TestCase):
-    def test_can_operate(self):
-        expected = [('Altitude AAL', 'Climbing')]
-        opts = ClimbStart.get_operational_combinations()
-        self.assertEqual(opts, expected)        
-
-    def test_climb_start_basic(self):
-        roc = Parameter('Rate Of Climb', np.ma.array([1200]*8))
-        climb = Climbing()
-        climb.derive(roc, [Section('Fast',slice(0,8,None))])
-        alt = Parameter('Altitude AAL', np.ma.array(range(0,1600,220)))
-        kpi = ClimbStart()
-        kpi.derive(alt, climb)
-        # These values give an result with an index of 4.5454 recurring.
-        expected = [KeyTimeInstance(index=5/1.1, name='Climb Start')]
-        self.assertEqual(kpi, expected)
-
-
-    def test_climb_start_cant_climb_when_slow(self):
-        roc = Parameter('Rate Of Climb', np.ma.array([1200]*8))
-        climb = Climbing()
-        climb.derive(roc, []) #  No Fast phase found in this data
-        alt = Parameter('Altitude AAL', np.ma.array(range(0,1600,220)))
-        kpi = ClimbStart()
-        kpi.derive(alt, climb)
-        expected = [] #  Even though the altitude climbed, the a/c can't have
-        self.assertEqual(kpi, expected)
-
-
-class TestGoAround(unittest.TestCase):
-    def test_can_operate(self):
-        expected = [('Altitude AAL For Flight Phases',
-                     'Approach And Landing',
-                     'Climb For Flight Phases'),
-                    ('Altitude AAL For Flight Phases',
-                     'Altitude Radio For Flight Phases',
-                     'Approach And Landing',
-                     'Climb For Flight Phases'),
-                    ]
-        opts = GoAround.get_operational_combinations()
-        self.assertEqual(opts, expected)
-
-    def test_go_around_basic(self):
-        alt = np.ma.array(range(0,4000,500)+range(4000,0,-500)+range(0,1000,501))
-        aal = [Section('Approach And Landing',slice(10,18))]
-        climb = ClimbForFlightPhases()
-        climb.derive(Parameter('Altitude STD', alt), aal)
-        goa = GoAround()
-        # Pretend we are flying over flat ground, so the altitudes are equal.
-        goa.derive(Parameter('Altitude AAL For Flight Phases',alt),
-                   Parameter('Altitude Radio For Flight Phases',alt),
-                   aal, climb)
-        expected = [KeyTimeInstance(index=16, name='Go Around')]
-        self.assertEqual(goa, expected)
-
-    def test_multiple_go_arounds(self):
-        # This tests for three go-arounds, but the fourth part of the curve
-        # does not produce a go-around as it ends in mid-descent.
-        alt = np.ma.array(np.cos(np.arange(0,21,0.02))*(1000)+2500)
-
-        if debug:
-            from analysis.plot_flight import plot_parameter
-            plot_parameter(alt)
-            
-        aal = ApproachAndLanding()
-        aal.derive(Parameter('Altitude AAL For Flight Phases',alt),
-                   Parameter('Altitude Radio For Flight Phases',alt))
-            
-        climb = ClimbForFlightPhases()
-        climb.derive(Parameter('Altitude STD', alt), 
-                     [Section('Fast',slice(0,len(alt),None))])
-        
-        goa = GoAround()
-        goa.derive(Parameter('Altitude AAL For Flight Phases',alt),
-                   Parameter('Altitude Radio For Flight Phases',alt),
-                   aal, climb)
-                   
-        expected = [KeyTimeInstance(index=157, name='Go Around'), 
-                    KeyTimeInstance(index=471, name='Go Around'), 
-                    KeyTimeInstance(index=785, name='Go Around')]
-        self.assertEqual(goa, expected)
-
-    def test_go_around_insufficient_climb(self):
-        # 500 ft climb is not enough to trigger the go-around. 
-        # Compare to 501 ft for the "basic" test.
-        alt = np.ma.array(range(0,4000,500)+range(4000,0,-500)+range(0,700,499))
-        aal = ApproachAndLanding()
-        aal.derive(Parameter('Altitude AAL For Flight Phases',alt),
-                   Parameter('Altitude Radio For Flight Phases',alt))
-            
-        climb = ClimbForFlightPhases()
-        climb.derive(Parameter('Altitude STD', alt),  
-                     [Section('Fast',slice(0,len(alt),None))])
-        
-        goa = GoAround()
-        # Pretend we are flying over flat ground, so the altitudes are equal.
-        goa.derive(Parameter('Altitude AAL For Flight Phases',alt),
-                   Parameter('Altitude Radio',alt),
-                   aal, climb)
-        expected = []
-        self.assertEqual(goa, expected)
-
-    def test_go_around_no_rad_alt(self):
-        # This tests that the go-around works without a radio altimeter.
-        alt = np.ma.array(range(0,4000,500)+range(4000,0,-500)+range(0,1000,501))
-        aal = ApproachAndLanding()
-
-        # Call derive method. Note: "None" required to replace rad alt argument.
-        aal.derive(Parameter('Altitude AAL For Flight Phases',alt),None) 
-        climb = ClimbForFlightPhases()
-        climb.derive(Parameter('Altitude STD', alt), aal)
-        goa = GoAround()
-        # Pretend we are flying over flat ground, so the altitudes are equal.
-        alt_aal=Parameter('Altitude AAL For Flight Phases',alt)
-        
-        # !!! None is positional argument in place of alt_rad !!!
-        goa.derive(alt_aal, None, aal, climb)
-        
-        expected = [KeyTimeInstance(index=16, name='Go Around')]
-        self.assertEqual(goa, expected)
-
-
-class TestAltitudeInApproach(unittest.TestCase):
-    def test_can_operate(self):
-        self.assertEqual(AltitudeInApproach.get_operational_combinations(),
-                         [('Approach And Landing', 'Altitude AAL')])
-    
-    def test_derive(self):
-        approaches = S('Approach And Landing', items=[Section('a', slice(4, 7)),
-                                                      Section('b', slice(10, 20))])
-        alt_aal = P('Altitude AAL',
-                    np.ma.masked_array(range(1950, 0, -200) + \
-                                       range(1950, 0, -200)))
-        altitude_in_approach = AltitudeInApproach()
-        altitude_in_approach.derive(approaches, alt_aal)
-        self.assertEqual(list(altitude_in_approach),
-          [KeyTimeInstance(index=4.75, name='1000 Ft In Approach',
-                           datetime=None, latitude=None, longitude=None),
-           KeyTimeInstance(index=14.75, name='1000 Ft In Approach',
-                           datetime=None, latitude=None, longitude=None),
-           KeyTimeInstance(index=12.25, name='1500 Ft In Approach',
-                           datetime=None, latitude=None, longitude=None)])
-
-
-class TestAltitudeInFinalApproach(unittest.TestCase):
-    def test_can_operate(self):
-        self.assertEqual(AltitudeInFinalApproach.get_operational_combinations(),
-                         [('Approach And Landing', 'Altitude AAL')])
-    
-    def test_derive(self):
-        approaches = S('Approach And Landing',
-                       items=[Section('a', slice(2, 7)),
-                              Section('b', slice(10, 20))])
-        alt_aal = P('Altitude AAL',
-                    np.ma.masked_array(range(950, 0, -100) + \
-                                       range(950, 0, -100)))
-        altitude_in_approach = AltitudeInFinalApproach()
-        altitude_in_approach.derive(approaches, alt_aal)
-        
-        self.assertEqual(list(altitude_in_approach),
-          [KeyTimeInstance(index=4.5,
-                           name='500 Ft In Final Approach', datetime=None,
-                           latitude=None, longitude=None),
-           KeyTimeInstance(index=18.512820512820511,
-                           name='100 Ft In Final Approach',
-                           datetime=None, latitude=None, longitude=None),
-           KeyTimeInstance(index=14.5,
-                           name='500 Ft In Final Approach', datetime=None,
-                           latitude=None, longitude=None)])
-
-
-class TestAltitudeWhenClimbing(unittest.TestCase):
-    def test_can_operate(self):
-        self.assertEqual(AltitudeWhenClimbing.get_operational_combinations(),
-                         [('Climbing', 'Altitude AAL')])
-    
-    @mock.patch('analysis.key_time_instances.hysteresis')
-    def test_derive(self, hysteresis):
-        climbing = S('Climbing', items=[Section('a', slice(4, 10)),
-                                        Section('b', slice(12, 20))])
-        alt_aal = P('Altitude AAL',
-                    np.ma.masked_array(range(0, 200, 20) + \
-                                       range(0, 200, 20),
-                                       mask=[False] * 6 + [True] * 3 + \
-                                            [False] * 11))
-        # Do not apply hysteresis to simplify testing.
-        hysteresis.return_value = alt_aal.array
-        altitude_when_climbing = AltitudeWhenClimbing()
-        altitude_when_climbing.derive(climbing, alt_aal)
-        self.assertEqual(hysteresis.call_args,
-            ((alt_aal.array, altitude_when_climbing.HYSTERESIS), {}))
-        self.assertEqual(list(altitude_when_climbing),
-          [KeyTimeInstance(index=5.0, name='100 Ft Climbing'),
-           KeyTimeInstance(index=12.5, name='50 Ft Climbing'),
-           KeyTimeInstance(index=13.75, name='75 Ft Climbing'),
-           KeyTimeInstance(index=15.0, name='100 Ft Climbing'),
-           KeyTimeInstance(index=17.5, name='150 Ft Climbing')])
-
-
-class TestAltitudeWhenDescending(unittest.TestCase):
-    def test_can_operate(self):
-        self.assertEqual(AltitudeWhenDescending.get_operational_combinations(),
-                         [('Descending', 'Altitude AAL')])
-    
-    @mock.patch('analysis.key_time_instances.hysteresis')
-    def test_derive(self, hysteresis):
-        descending = S('Descending', items=[Section('a', slice(0, 10)),
-                                            Section('b', slice(12, 20))])
-        alt_aal = P('Altitude AAL',
-                    np.ma.masked_array(range(100, 0, -10) + \
-                                       range(100, 0, -10),
-                                       mask=[False] * 6 + [True] * 3 + \
-                                            [False] * 11))
-        # Do not apply hysteresis to simplify testing.
-        hysteresis.return_value = alt_aal.array
-        altitude_when_descending = AltitudeWhenDescending()
-        altitude_when_descending.derive(descending, alt_aal)
-        self.assertEqual(hysteresis.call_args,
-            ((alt_aal.array, altitude_when_descending.HYSTERESIS), {}))
-        self.assertEqual(list(altitude_when_descending),
-          [KeyTimeInstance(index=5.0, name='50 Ft Descending'),
-           KeyTimeInstance(index=2.5, name='75 Ft Descending'), 
-           KeyTimeInstance(index=19.0, name='10 Ft Descending'),
-           KeyTimeInstance(index=18.0, name='20 Ft Descending'),
-           KeyTimeInstance(index=16.5, name='35 Ft Descending'),
-           KeyTimeInstance(index=15.0, name='50 Ft Descending'),
-           KeyTimeInstance(index=12.5, name='75 Ft Descending')])
-
-
-class TestInitialClimbStart(unittest.TestCase):
-    def test_can_operate(self):
-        expected = [('Takeoff',)]
-        opts = InitialClimbStart.get_operational_combinations()
-        self.assertEqual(opts, expected)        
-
-    def test_initial_climb_start_basic(self):
-        instance = InitialClimbStart()
-        # This just needs the takeoff slice endpoint, so trivial to test
-        instance.derive([Section('Takeoff',slice(0,3.5,None))])
-        expected = [KeyTimeInstance(index=3.5, name='Initial Climb Start')]
-        self.assertEqual(instance, expected)
-
-class TestLandingDecelerationEnd(unittest.TestCase):
-    def test_can_operate(self):
-        expected = [('Airspeed','Landing')]
-        opts = LandingDecelerationEnd.get_operational_combinations()
-        self.assertEqual(opts, expected)
-
-    def test_landing_start_deceleration(self):
-        landing = [Section('Landing',slice(2,40,None))]
-        speed = np.ma.array([79,77.5,76,73.9,73,70.3,68.8,67.6,66.4,63.4,62.8,
-                             61.6,61.9,61,60.1,56.8,53.8,49.6,47.5,46,44.5,43.6,
-                             42.7,42.4,41.8,41.5,40.6,39.7,39.4,38.5,37.9,38.5,
-                             38.5,38.8,38.5,37.9,37.9,37.9,37.9,37.9])
-        aspd = P('Airspeed',speed)
-        kpv = LandingDecelerationEnd()
-        kpv.derive(aspd, landing)
-        expected = [KeyTimeInstance(index=24, name='Landing Deceleration End')]
-        self.assertEqual(kpv, expected)
-
-
-class TestLandingPeakDeceleration(unittest.TestCase):
-    def test_can_operate(self):
-        expected = [('Heading Continuous', 'Landing',
-                     'Acceleration Longitudinal')]
-        opts = LandingPeakDeceleration.get_operational_combinations()
-        self.assertEqual(opts, expected) 
-        
-    def test_landing_peak_deceleration_basic(self):
-        head = P('Heading Continuous',np.ma.array([0,2,4,7,9,8,6,3]))
-        acc = P('Acceleration Longitudinal',
-                np.ma.array([0,0,-.1,-.1,-.2,-.1,0,0]))
-        landing = [Section('Landing',slice(2,5,None))]
-        kti = LandingPeakDeceleration()
-        kti.derive(head, landing, acc)
-        expected = [KeyTimeInstance(index=4, name='Landing Peak Deceleration')]
-        self.assertEqual(kti, expected)
-
-
-class TestLandingStart(unittest.TestCase):
-    def test_can_operate(self):
-        expected = [('Landing',)]
-        opts = LandingStart.get_operational_combinations()
-        self.assertEqual(opts, expected)        
-
-    def test_initial_landing_start_basic(self):
-        instance = LandingStart()
-        # This just needs the takeoff slice endpoint, so trivial to test
-        instance.derive([Section('Landing',slice(66,77,None))])
-        expected = [KeyTimeInstance(index=66, name='Landing Start')]
-        self.assertEqual(instance, expected)
-
-
-class TestLandingTurnOffRunway(unittest.TestCase):
-    def test_can_operate(self):
-        expected = [('Landing',)]
-        opts = LandingTurnOffRunway.get_operational_combinations()
-        self.assertEqual(opts, expected)        
-
-    def test_initial_landing_turn_off_runway_basic(self):
-        instance = LandingTurnOffRunway()
-        # This just needs the takeoff slice endpoint, so trivial to test
-        instance.derive([Section('Landing',slice(66,77,None))])
-        expected = [KeyTimeInstance(index=77, name='Landing Turn Off Runway')]
-        self.assertEqual(instance, expected)
-
-
-class TestLiftoff(unittest.TestCase):
-    def test_can_operate(self):
-        expected = [('Rate Of Climb For Flight Phases','Takeoff')]
-        opts = Liftoff.get_operational_combinations()
-        self.assertEqual(opts, expected)
-
-    def test_liftoff_basic(self):
-        # Linearly increasing climb rate with the 5 fpm threshold set between 
-        # the 5th and 6th sample points.
-        rate_of_climb = Parameter('Rate Of Climb For Flight Phases', np.ma.arange(10)-0.5)
-        # Takeoff section encloses the test point.
-        takeoff = [Section('Takeoff',slice(0,9,None))]
-        lift = Liftoff()
-        lift.derive(rate_of_climb, takeoff)
-        expected = [KeyTimeInstance(index=5.5, name='Liftoff')]
-        self.assertEqual(lift, expected)
-    
-
-class TestTakeoffAccelerationStart(unittest.TestCase):
-    def test_can_operate(self):
-        expected = [('Airspeed', 'Takeoff')]
-        opts = TakeoffAccelerationStart.get_operational_combinations()
-        self.assertEqual(opts, expected)
-
-    def test_takeoff_acceleration_start(self):
-        # This test uses the same airspeed data as the library routine test,
-        # so should give the same answer!
-        airspeed_data = np.ma.array([37.9,37.9,37.9,37.9,37.9,38.2,38.2,38.2,
-                                     38.2,38.8,38.2,38.8,39.1,39.7,40.6,41.5,
-                                     42.7,43.6,44.5,46,47.5,49.6,52,53.2,54.7,
-                                     57.4,60.7,61.9,64.3,66.1,69.4,70.6,74.2,
-                                     74.8])
-        takeoff = [Section('Takeoff',slice(3,len(airspeed_data),None))]
-        aspd = P('Airspeed', airspeed_data)
-        instance = TakeoffAccelerationStart()
-        instance.derive(aspd, takeoff)
-        expected = [KeyTimeInstance(index=16, name='Takeoff Acceleration Start')]
-        self.assertEqual(instance, expected)
-
-    
-class TestTakeoffTurnOntoRunway(unittest.TestCase):
-    def test_can_operate(self):
-        expected = [('Takeoff',)]
-        opts = TakeoffTurnOntoRunway.get_operational_combinations()
-        self.assertEqual(opts, expected)
-
-    def test_takeoff_turn_onto_runway_basic(self):
-        instance = TakeoffTurnOntoRunway()
-        # This just needs the takeoff slice startpoint, so trivial to test
-        takeoff = [Section('Takeoff',slice(1.7,3.5,None))]
-        instance.derive(takeoff)
-        expected = [KeyTimeInstance(index=1.7, name='Takeoff Turn Onto Runway')]
-        self.assertEqual(instance, expected)
-
-
-class TestTopOfClimb(unittest.TestCase):
-    # Based closely on the level flight condition, but taking only the
-    # outside edges of the envelope.
-    def test_can_operate(self):
-        expected = [('Altitude STD','Climb Cruise Descent')]
-        opts = TopOfClimb.get_operational_combinations()
-        self.assertEqual(opts, expected)
-
-    def test_top_of_climb_basic(self):
-        alt_data = np.ma.array(range(0,400,50)+[400]*5+range(400,0,-50))
-        alt = Parameter('Altitude STD', np.ma.array(alt_data))
-        phase = TopOfClimb()
-        in_air = ClimbCruiseDescent()
-        in_air.append(Section(name='Climb Cruise Descent',
-                              slice=slice(0,len(alt.array))))
-        phase.derive(alt, in_air)
-        expected = [KeyTimeInstance(index=8, name='Top Of Climb')]
-        self.assertEqual(phase, expected)
-
-    def test_top_of_climb_truncated_start(self):
-        alt_data = np.ma.array([400]*5+range(400,0,-50))
-        alt = Parameter('Altitude STD', np.ma.array(alt_data))
-        phase = TopOfClimb()
-        in_air = ClimbCruiseDescent()
-        in_air.append(Section(name='Climb Cruise Descent',
-                              slice=slice(0,len(alt.array))))
-        phase.derive(alt, in_air)
-        expected = []
-        self.assertEqual(phase, expected)
-        self.assertEqual(len(phase),0)
-
-    def test_top_of_climb_truncated_end(self):
-        alt_data = np.ma.array(range(0,400,50)+[400]*5)
-        alt = Parameter('Altitude STD', np.ma.array(alt_data))
-        phase = TopOfClimb()
-        in_air = ClimbCruiseDescent()
-        in_air.append(Section(name='Climb Cruise Descent',
-                              slice=slice(0,len(alt.array))))
-        phase.derive(alt, in_air)
-        expected = [KeyTimeInstance(index=8, name='Top Of Climb')]
-        self.assertEqual(phase, expected)
-        self.assertEqual(len(phase),1)
-
-
-class TestTopOfDescent(unittest.TestCase):
-    # Based closely on the level flight condition, but taking only the
-    # outside edges of the envelope.
-    def test_can_operate(self):
-        expected = [('Altitude STD','Climb Cruise Descent')]
-        opts = TopOfDescent.get_operational_combinations()
-        self.assertEqual(opts, expected)
-
-    def test_top_of_descent_basic(self):
-        alt_data = np.ma.array(range(0,400,50)+[400]*5+range(400,0,-50))
-        alt = Parameter('Altitude STD', np.ma.array(alt_data))
-        phase = TopOfDescent()
-        in_air = ClimbCruiseDescent()
-        in_air.append(Section(name='Climb Cruise Descent',
-                              slice=slice(0,len(alt.array))))
-        phase.derive(alt, in_air)
-        expected = [KeyTimeInstance(index=13, name='Top Of Descent')]
-        self.assertEqual(phase, expected)
-
-    def test_top_of_descent_truncated_start(self):
-        alt_data = np.ma.array([400]*5+range(400,0,-50))
-        alt = Parameter('Altitude STD', np.ma.array(alt_data))
-        phase = TopOfDescent()
-        in_air = ClimbCruiseDescent()
-        in_air.append(Section(name='Climb Cruise Descent',
-                              slice=slice(0,len(alt.array))))
-        phase.derive(alt, in_air)
-        expected = [KeyTimeInstance(index=5, name='Top Of Descent')]
-        self.assertEqual(phase, expected)
-        self.assertEqual(len(phase),1)
-
-    def test_top_of_descent_truncated_end(self):
-        alt_data = np.ma.array(range(0,400,50)+[400]*5)
-        alt = Parameter('Altitude STD', np.ma.array(alt_data))
-        phase = TopOfDescent()
-        in_air = ClimbCruiseDescent()
-        in_air.append(Section(name='Climb Cruise Descent',
-                              slice=slice(0,len(alt.array))))
-        phase.derive(alt, in_air)
-        expected = []
-        self.assertEqual(phase, expected)
-        self.assertEqual(len(phase),0)
-    
-        
-class TestTouchdown(unittest.TestCase):
-    def test_can_operate(self):
-        expected = [('Rate Of Climb For Flight Phases', 'Landing')]
-        opts = Touchdown.get_operational_combinations()
-        self.assertEqual(opts, expected)
-
-    def test_touchdown_basic(self):
-        rate_of_climb = Parameter('Rate Of Climb For Flight Phases', np.ma.array([-30,-20,-11,-1,0,0,0]))
-        land = [Section('Landing',slice(1,5))]                        
-        tdown = Touchdown()
-        tdown.derive(rate_of_climb, land)
-        # and the real answer is this KTI
-        expected = [KeyTimeInstance(index=2.1, name='Touchdown')]
-        self.assertEqual(tdown, expected)
-    
-    
+import mock
+import numpy as np
+import sys
+import unittest
+
+from analysis.derived_parameters import ClimbForFlightPhases
+from analysis.node import KeyTimeInstance, Parameter, P, Section, S
+from analysis.flight_phase import (ApproachAndLanding,
+                                   ClimbCruiseDescent,
+                                   Climbing,
+                                   DescentLowClimb,
+                                   )
+from analysis.key_time_instances import (
+    AltitudeInApproach,
+    AltitudeInFinalApproach,
+    AltitudeWhenClimbing,
+    AltitudeWhenDescending,
+    BottomOfDescent,
+    ClimbStart,
+    GoAround,
+    InitialClimbStart,
+    LandingDecelerationEnd,
+    LandingPeakDeceleration,
+    LandingStart,
+    LandingTurnOffRunway,
+    Liftoff,
+    TakeoffAccelerationStart,
+    TakeoffTurnOntoRunway,
+    TopOfClimb,
+    TopOfDescent,
+    Touchdown,
+)
+
+debug = sys.gettrace() is not None
+
+class TestBottomOfDescent(unittest.TestCase):
+    def test_can_operate(self):
+        expected = [('Altitude AAL', 'Climbing')]
+        opts = ClimbStart.get_operational_combinations()
+        self.assertEqual(opts, expected) 
+        
+    def test_bottom_of_descent_basic(self):
+        testwave = np.cos(np.arange(0,12.6,0.1))*(-2500)+12500
+        alt_ph = Parameter('Altitude For Flight Phases', np.ma.array(testwave))
+        alt_std = Parameter('Altitude STD', np.ma.array(testwave))
+        dlc = DescentLowClimb()
+        dlc.derive(alt_ph)
+        bod = BottomOfDescent()
+        bod.derive(alt_std, dlc)    
+        expected = [KeyTimeInstance(index=63, name='Bottom Of Descent')]        
+        self.assertEqual(bod, expected)
+        
+        
+class TestClimbStart(unittest.TestCase):
+    def test_can_operate(self):
+        expected = [('Altitude AAL', 'Climbing')]
+        opts = ClimbStart.get_operational_combinations()
+        self.assertEqual(opts, expected)        
+
+    def test_climb_start_basic(self):
+        roc = Parameter('Rate Of Climb', np.ma.array([1200]*8))
+        climb = Climbing()
+        climb.derive(roc, [Section('Fast',slice(0,8,None))])
+        alt = Parameter('Altitude AAL', np.ma.array(range(0,1600,220)))
+        kpi = ClimbStart()
+        kpi.derive(alt, climb)
+        # These values give an result with an index of 4.5454 recurring.
+        expected = [KeyTimeInstance(index=5/1.1, name='Climb Start')]
+        self.assertEqual(kpi, expected)
+
+
+    def test_climb_start_cant_climb_when_slow(self):
+        roc = Parameter('Rate Of Climb', np.ma.array([1200]*8))
+        climb = Climbing()
+        climb.derive(roc, []) #  No Fast phase found in this data
+        alt = Parameter('Altitude AAL', np.ma.array(range(0,1600,220)))
+        kpi = ClimbStart()
+        kpi.derive(alt, climb)
+        expected = [] #  Even though the altitude climbed, the a/c can't have
+        self.assertEqual(kpi, expected)
+
+
+class TestGoAround(unittest.TestCase):
+    def test_can_operate(self):
+        expected = [('Altitude AAL For Flight Phases',
+                     'Approach And Landing',
+                     'Climb For Flight Phases'),
+                    ('Altitude AAL For Flight Phases',
+                     'Altitude Radio For Flight Phases',
+                     'Approach And Landing',
+                     'Climb For Flight Phases'),
+                    ]
+        opts = GoAround.get_operational_combinations()
+        self.assertEqual(opts, expected)
+
+    def test_go_around_basic(self):
+        alt = np.ma.array(range(0,4000,500)+range(4000,0,-500)+range(0,1000,501))
+        aal = [Section('Approach And Landing',slice(10,18))]
+        climb = ClimbForFlightPhases()
+        climb.derive(Parameter('Altitude STD', alt), aal)
+        goa = GoAround()
+        # Pretend we are flying over flat ground, so the altitudes are equal.
+        goa.derive(Parameter('Altitude AAL For Flight Phases',alt),
+                   Parameter('Altitude Radio For Flight Phases',alt),
+                   aal, climb)
+        expected = [KeyTimeInstance(index=16, name='Go Around')]
+        self.assertEqual(goa, expected)
+
+    def test_multiple_go_arounds(self):
+        # This tests for three go-arounds, but the fourth part of the curve
+        # does not produce a go-around as it ends in mid-descent.
+        alt = np.ma.array(np.cos(np.arange(0,21,0.02))*(1000)+2500)
+
+        if debug:
+            from analysis.plot_flight import plot_parameter
+            plot_parameter(alt)
+            
+        aal = ApproachAndLanding()
+        aal.derive(Parameter('Altitude AAL For Flight Phases',alt),
+                   Parameter('Altitude Radio For Flight Phases',alt))
+            
+        climb = ClimbForFlightPhases()
+        climb.derive(Parameter('Altitude STD', alt), 
+                     [Section('Fast',slice(0,len(alt),None))])
+        
+        goa = GoAround()
+        goa.derive(Parameter('Altitude AAL For Flight Phases',alt),
+                   Parameter('Altitude Radio For Flight Phases',alt),
+                   aal, climb)
+                   
+        expected = [KeyTimeInstance(index=157, name='Go Around'), 
+                    KeyTimeInstance(index=471, name='Go Around'), 
+                    KeyTimeInstance(index=785, name='Go Around')]
+        self.assertEqual(goa, expected)
+
+    def test_go_around_insufficient_climb(self):
+        # 500 ft climb is not enough to trigger the go-around. 
+        # Compare to 501 ft for the "basic" test.
+        alt = np.ma.array(range(0,4000,500)+range(4000,0,-500)+range(0,700,499))
+        aal = ApproachAndLanding()
+        aal.derive(Parameter('Altitude AAL For Flight Phases',alt),
+                   Parameter('Altitude Radio For Flight Phases',alt))
+            
+        climb = ClimbForFlightPhases()
+        climb.derive(Parameter('Altitude STD', alt),  
+                     [Section('Fast',slice(0,len(alt),None))])
+        
+        goa = GoAround()
+        # Pretend we are flying over flat ground, so the altitudes are equal.
+        goa.derive(Parameter('Altitude AAL For Flight Phases',alt),
+                   Parameter('Altitude Radio',alt),
+                   aal, climb)
+        expected = []
+        self.assertEqual(goa, expected)
+
+    def test_go_around_no_rad_alt(self):
+        # This tests that the go-around works without a radio altimeter.
+        alt = np.ma.array(range(0,4000,500)+range(4000,0,-500)+range(0,1000,501))
+        aal = ApproachAndLanding()
+
+        # Call derive method. Note: "None" required to replace rad alt argument.
+        aal.derive(Parameter('Altitude AAL For Flight Phases',alt),None) 
+        climb = ClimbForFlightPhases()
+        climb.derive(Parameter('Altitude STD', alt), aal)
+        goa = GoAround()
+        # Pretend we are flying over flat ground, so the altitudes are equal.
+        alt_aal=Parameter('Altitude AAL For Flight Phases',alt)
+        
+        # !!! None is positional argument in place of alt_rad !!!
+        goa.derive(alt_aal, None, aal, climb)
+        
+        expected = [KeyTimeInstance(index=16, name='Go Around')]
+        self.assertEqual(goa, expected)
+
+
+class TestAltitudeInApproach(unittest.TestCase):
+    def test_can_operate(self):
+        self.assertEqual(AltitudeInApproach.get_operational_combinations(),
+                         [('Approach And Landing', 'Altitude AAL')])
+    
+    def test_derive(self):
+        approaches = S('Approach And Landing', items=[Section('a', slice(4, 7)),
+                                                      Section('b', slice(10, 20))])
+        alt_aal = P('Altitude AAL',
+                    np.ma.masked_array(range(1950, 0, -200) + \
+                                       range(1950, 0, -200)))
+        altitude_in_approach = AltitudeInApproach()
+        altitude_in_approach.derive(approaches, alt_aal)
+        self.assertEqual(list(altitude_in_approach),
+          [KeyTimeInstance(index=4.75, name='1000 Ft In Approach',
+                           datetime=None, latitude=None, longitude=None),
+           KeyTimeInstance(index=14.75, name='1000 Ft In Approach',
+                           datetime=None, latitude=None, longitude=None),
+           KeyTimeInstance(index=12.25, name='1500 Ft In Approach',
+                           datetime=None, latitude=None, longitude=None)])
+
+
+class TestAltitudeInFinalApproach(unittest.TestCase):
+    def test_can_operate(self):
+        self.assertEqual(AltitudeInFinalApproach.get_operational_combinations(),
+                         [('Approach And Landing', 'Altitude AAL')])
+    
+    def test_derive(self):
+        approaches = S('Approach And Landing',
+                       items=[Section('a', slice(2, 7)),
+                              Section('b', slice(10, 20))])
+        alt_aal = P('Altitude AAL',
+                    np.ma.masked_array(range(950, 0, -100) + \
+                                       range(950, 0, -100)))
+        altitude_in_approach = AltitudeInFinalApproach()
+        altitude_in_approach.derive(approaches, alt_aal)
+        
+        self.assertEqual(list(altitude_in_approach),
+          [KeyTimeInstance(index=4.5,
+                           name='500 Ft In Final Approach', datetime=None,
+                           latitude=None, longitude=None),
+           KeyTimeInstance(index=18.512820512820511,
+                           name='100 Ft In Final Approach',
+                           datetime=None, latitude=None, longitude=None),
+           KeyTimeInstance(index=14.5,
+                           name='500 Ft In Final Approach', datetime=None,
+                           latitude=None, longitude=None)])
+
+
+class TestAltitudeWhenClimbing(unittest.TestCase):
+    def test_can_operate(self):
+        self.assertEqual(AltitudeWhenClimbing.get_operational_combinations(),
+                         [('Climbing', 'Altitude AAL')])
+    
+    @mock.patch('analysis.key_time_instances.hysteresis')
+    def test_derive(self, hysteresis):
+        climbing = S('Climbing', items=[Section('a', slice(4, 10)),
+                                        Section('b', slice(12, 20))])
+        alt_aal = P('Altitude AAL',
+                    np.ma.masked_array(range(0, 200, 20) + \
+                                       range(0, 200, 20),
+                                       mask=[False] * 6 + [True] * 3 + \
+                                            [False] * 11))
+        # Do not apply hysteresis to simplify testing.
+        hysteresis.return_value = alt_aal.array
+        altitude_when_climbing = AltitudeWhenClimbing()
+        altitude_when_climbing.derive(climbing, alt_aal)
+        self.assertEqual(hysteresis.call_args,
+            ((alt_aal.array, altitude_when_climbing.HYSTERESIS), {}))
+        self.assertEqual(list(altitude_when_climbing),
+          [KeyTimeInstance(index=5.0, name='100 Ft Climbing'),
+           KeyTimeInstance(index=12.5, name='50 Ft Climbing'),
+           KeyTimeInstance(index=13.75, name='75 Ft Climbing'),
+           KeyTimeInstance(index=15.0, name='100 Ft Climbing'),
+           KeyTimeInstance(index=17.5, name='150 Ft Climbing')])
+
+
+class TestAltitudeWhenDescending(unittest.TestCase):
+    def test_can_operate(self):
+        self.assertEqual(AltitudeWhenDescending.get_operational_combinations(),
+                         [('Descending', 'Altitude AAL')])
+    
+    @mock.patch('analysis.key_time_instances.hysteresis')
+    def test_derive(self, hysteresis):
+        descending = S('Descending', items=[Section('a', slice(0, 10)),
+                                            Section('b', slice(12, 20))])
+        alt_aal = P('Altitude AAL',
+                    np.ma.masked_array(range(100, 0, -10) + \
+                                       range(100, 0, -10),
+                                       mask=[False] * 6 + [True] * 3 + \
+                                            [False] * 11))
+        # Do not apply hysteresis to simplify testing.
+        hysteresis.return_value = alt_aal.array
+        altitude_when_descending = AltitudeWhenDescending()
+        altitude_when_descending.derive(descending, alt_aal)
+        self.assertEqual(hysteresis.call_args,
+            ((alt_aal.array, altitude_when_descending.HYSTERESIS), {}))
+        self.assertEqual(list(altitude_when_descending),
+          [KeyTimeInstance(index=5.0, name='50 Ft Descending'),
+           KeyTimeInstance(index=2.5, name='75 Ft Descending'), 
+           KeyTimeInstance(index=19.0, name='10 Ft Descending'),
+           KeyTimeInstance(index=18.0, name='20 Ft Descending'),
+           KeyTimeInstance(index=16.5, name='35 Ft Descending'),
+           KeyTimeInstance(index=15.0, name='50 Ft Descending'),
+           KeyTimeInstance(index=12.5, name='75 Ft Descending')])
+
+
+class TestInitialClimbStart(unittest.TestCase):
+    def test_can_operate(self):
+        expected = [('Takeoff',)]
+        opts = InitialClimbStart.get_operational_combinations()
+        self.assertEqual(opts, expected)        
+
+    def test_initial_climb_start_basic(self):
+        instance = InitialClimbStart()
+        # This just needs the takeoff slice endpoint, so trivial to test
+        instance.derive([Section('Takeoff',slice(0,3.5,None))])
+        expected = [KeyTimeInstance(index=3.5, name='Initial Climb Start')]
+        self.assertEqual(instance, expected)
+
+class TestLandingDecelerationEnd(unittest.TestCase):
+    def test_can_operate(self):
+        expected = [('Airspeed','Landing')]
+        opts = LandingDecelerationEnd.get_operational_combinations()
+        self.assertEqual(opts, expected)
+
+    def test_landing_start_deceleration(self):
+        landing = [Section('Landing',slice(2,40,None))]
+        speed = np.ma.array([79,77.5,76,73.9,73,70.3,68.8,67.6,66.4,63.4,62.8,
+                             61.6,61.9,61,60.1,56.8,53.8,49.6,47.5,46,44.5,43.6,
+                             42.7,42.4,41.8,41.5,40.6,39.7,39.4,38.5,37.9,38.5,
+                             38.5,38.8,38.5,37.9,37.9,37.9,37.9,37.9])
+        aspd = P('Airspeed',speed)
+        kpv = LandingDecelerationEnd()
+        kpv.derive(aspd, landing)
+        expected = [KeyTimeInstance(index=24, name='Landing Deceleration End')]
+        self.assertEqual(kpv, expected)
+
+
+class TestLandingPeakDeceleration(unittest.TestCase):
+    def test_can_operate(self):
+        expected = [('Heading Continuous', 'Landing',
+                     'Acceleration Longitudinal')]
+        opts = LandingPeakDeceleration.get_operational_combinations()
+        self.assertEqual(opts, expected) 
+        
+    def test_landing_peak_deceleration_basic(self):
+        head = P('Heading Continuous',np.ma.array([0,2,4,7,9,8,6,3]))
+        acc = P('Acceleration Longitudinal',
+                np.ma.array([0,0,-.1,-.1,-.2,-.1,0,0]))
+        landing = [Section('Landing',slice(2,5,None))]
+        kti = LandingPeakDeceleration()
+        kti.derive(head, landing, acc)
+        expected = [KeyTimeInstance(index=4, name='Landing Peak Deceleration')]
+        self.assertEqual(kti, expected)
+
+
+class TestLandingStart(unittest.TestCase):
+    def test_can_operate(self):
+        expected = [('Landing',)]
+        opts = LandingStart.get_operational_combinations()
+        self.assertEqual(opts, expected)        
+
+    def test_initial_landing_start_basic(self):
+        instance = LandingStart()
+        # This just needs the takeoff slice endpoint, so trivial to test
+        instance.derive([Section('Landing',slice(66,77,None))])
+        expected = [KeyTimeInstance(index=66, name='Landing Start')]
+        self.assertEqual(instance, expected)
+
+
+class TestLandingTurnOffRunway(unittest.TestCase):
+    def test_can_operate(self):
+        expected = [('Landing',)]
+        opts = LandingTurnOffRunway.get_operational_combinations()
+        self.assertEqual(opts, expected)        
+
+    def test_initial_landing_turn_off_runway_basic(self):
+        instance = LandingTurnOffRunway()
+        # This just needs the takeoff slice endpoint, so trivial to test
+        instance.derive([Section('Landing',slice(66,77,None))])
+        expected = [KeyTimeInstance(index=77, name='Landing Turn Off Runway')]
+        self.assertEqual(instance, expected)
+
+
+class TestLiftoff(unittest.TestCase):
+    def test_can_operate(self):
+        expected = [('Rate Of Climb For Flight Phases','Takeoff')]
+        opts = Liftoff.get_operational_combinations()
+        self.assertEqual(opts, expected)
+
+    def test_liftoff_basic(self):
+        # Linearly increasing climb rate with the 5 fpm threshold set between 
+        # the 5th and 6th sample points.
+        rate_of_climb = Parameter('Rate Of Climb For Flight Phases', np.ma.arange(10)-0.5)
+        # Takeoff section encloses the test point.
+        takeoff = [Section('Takeoff',slice(0,9,None))]
+        lift = Liftoff()
+        lift.derive(rate_of_climb, takeoff)
+        expected = [KeyTimeInstance(index=5.5, name='Liftoff')]
+        self.assertEqual(lift, expected)
+    
+
+class TestTakeoffAccelerationStart(unittest.TestCase):
+    def test_can_operate(self):
+        expected = [('Airspeed', 'Takeoff')]
+        opts = TakeoffAccelerationStart.get_operational_combinations()
+        self.assertEqual(opts, expected)
+
+    def test_takeoff_acceleration_start(self):
+        # This test uses the same airspeed data as the library routine test,
+        # so should give the same answer!
+        airspeed_data = np.ma.array([37.9,37.9,37.9,37.9,37.9,38.2,38.2,38.2,
+                                     38.2,38.8,38.2,38.8,39.1,39.7,40.6,41.5,
+                                     42.7,43.6,44.5,46,47.5,49.6,52,53.2,54.7,
+                                     57.4,60.7,61.9,64.3,66.1,69.4,70.6,74.2,
+                                     74.8])
+        takeoff = [Section('Takeoff',slice(3,len(airspeed_data),None))]
+        aspd = P('Airspeed', airspeed_data)
+        instance = TakeoffAccelerationStart()
+        instance.derive(aspd, takeoff)
+        expected = [KeyTimeInstance(index=16, name='Takeoff Acceleration Start')]
+        self.assertEqual(instance, expected)
+
+    
+class TestTakeoffTurnOntoRunway(unittest.TestCase):
+    def test_can_operate(self):
+        expected = [('Takeoff',)]
+        opts = TakeoffTurnOntoRunway.get_operational_combinations()
+        self.assertEqual(opts, expected)
+
+    def test_takeoff_turn_onto_runway_basic(self):
+        instance = TakeoffTurnOntoRunway()
+        # This just needs the takeoff slice startpoint, so trivial to test
+        takeoff = [Section('Takeoff',slice(1.7,3.5,None))]
+        instance.derive(takeoff)
+        expected = [KeyTimeInstance(index=1.7, name='Takeoff Turn Onto Runway')]
+        self.assertEqual(instance, expected)
+
+
+class TestTopOfClimb(unittest.TestCase):
+    # Based closely on the level flight condition, but taking only the
+    # outside edges of the envelope.
+    def test_can_operate(self):
+        expected = [('Altitude STD','Climb Cruise Descent')]
+        opts = TopOfClimb.get_operational_combinations()
+        self.assertEqual(opts, expected)
+
+    def test_top_of_climb_basic(self):
+        alt_data = np.ma.array(range(0,400,50)+[400]*5+range(400,0,-50))
+        alt = Parameter('Altitude STD', np.ma.array(alt_data))
+        phase = TopOfClimb()
+        in_air = ClimbCruiseDescent()
+        in_air.append(Section(name='Climb Cruise Descent',
+                              slice=slice(0,len(alt.array))))
+        phase.derive(alt, in_air)
+        expected = [KeyTimeInstance(index=8, name='Top Of Climb')]
+        self.assertEqual(phase, expected)
+
+    def test_top_of_climb_truncated_start(self):
+        alt_data = np.ma.array([400]*5+range(400,0,-50))
+        alt = Parameter('Altitude STD', np.ma.array(alt_data))
+        phase = TopOfClimb()
+        in_air = ClimbCruiseDescent()
+        in_air.append(Section(name='Climb Cruise Descent',
+                              slice=slice(0,len(alt.array))))
+        phase.derive(alt, in_air)
+        expected = []
+        self.assertEqual(phase, expected)
+        self.assertEqual(len(phase),0)
+
+    def test_top_of_climb_truncated_end(self):
+        alt_data = np.ma.array(range(0,400,50)+[400]*5)
+        alt = Parameter('Altitude STD', np.ma.array(alt_data))
+        phase = TopOfClimb()
+        in_air = ClimbCruiseDescent()
+        in_air.append(Section(name='Climb Cruise Descent',
+                              slice=slice(0,len(alt.array))))
+        phase.derive(alt, in_air)
+        expected = [KeyTimeInstance(index=8, name='Top Of Climb')]
+        self.assertEqual(phase, expected)
+        self.assertEqual(len(phase),1)
+
+
+class TestTopOfDescent(unittest.TestCase):
+    # Based closely on the level flight condition, but taking only the
+    # outside edges of the envelope.
+    def test_can_operate(self):
+        expected = [('Altitude STD','Climb Cruise Descent')]
+        opts = TopOfDescent.get_operational_combinations()
+        self.assertEqual(opts, expected)
+
+    def test_top_of_descent_basic(self):
+        alt_data = np.ma.array(range(0,400,50)+[400]*5+range(400,0,-50))
+        alt = Parameter('Altitude STD', np.ma.array(alt_data))
+        phase = TopOfDescent()
+        in_air = ClimbCruiseDescent()
+        in_air.append(Section(name='Climb Cruise Descent',
+                              slice=slice(0,len(alt.array))))
+        phase.derive(alt, in_air)
+        expected = [KeyTimeInstance(index=13, name='Top Of Descent')]
+        self.assertEqual(phase, expected)
+
+    def test_top_of_descent_truncated_start(self):
+        alt_data = np.ma.array([400]*5+range(400,0,-50))
+        alt = Parameter('Altitude STD', np.ma.array(alt_data))
+        phase = TopOfDescent()
+        in_air = ClimbCruiseDescent()
+        in_air.append(Section(name='Climb Cruise Descent',
+                              slice=slice(0,len(alt.array))))
+        phase.derive(alt, in_air)
+        expected = [KeyTimeInstance(index=5, name='Top Of Descent')]
+        self.assertEqual(phase, expected)
+        self.assertEqual(len(phase),1)
+
+    def test_top_of_descent_truncated_end(self):
+        alt_data = np.ma.array(range(0,400,50)+[400]*5)
+        alt = Parameter('Altitude STD', np.ma.array(alt_data))
+        phase = TopOfDescent()
+        in_air = ClimbCruiseDescent()
+        in_air.append(Section(name='Climb Cruise Descent',
+                              slice=slice(0,len(alt.array))))
+        phase.derive(alt, in_air)
+        expected = []
+        self.assertEqual(phase, expected)
+        self.assertEqual(len(phase),0)
+    
+        
+class TestTouchdown(unittest.TestCase):
+    def test_can_operate(self):
+        expected = [('Rate Of Climb For Flight Phases', 'Landing')]
+        opts = Touchdown.get_operational_combinations()
+        self.assertEqual(opts, expected)
+
+    def test_touchdown_basic(self):
+        rate_of_climb = Parameter('Rate Of Climb For Flight Phases', np.ma.array([-30,-20,-11,-1,0,0,0]))
+        land = [Section('Landing',slice(1,5))]                        
+        tdown = Touchdown()
+        tdown.derive(rate_of_climb, land)
+        # and the real answer is this KTI
+        expected = [KeyTimeInstance(index=2.1, name='Touchdown')]
+        self.assertEqual(tdown, expected)
+    
+    