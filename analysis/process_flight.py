--- conflicted
+++ resolved
@@ -94,16 +94,12 @@
             if dep_name in params:  # already calculated KPV/KTI/Phase
                 deps.append(params[dep_name])
             elif dep_name in hdf:  # LFL/Derived parameter
-<<<<<<< HEAD
-                deps.append(hdf[dep_name])
-=======
                 # all parameters (LFL or other) need get_aligned which is
                 # available on DerivedParameterNode
                 p = hdf[dep_name]
                 dp = DerivedParameterNode(name=p.name, array=p.array, 
                                           frequency=p.frequency, offset=p.offset)
                 deps.append(dp)
->>>>>>> bdda821b
             else:  # dependency not available
                 deps.append(None)
         if not any(deps):
