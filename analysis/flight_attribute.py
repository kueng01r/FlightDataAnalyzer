from datetime import datetime, timedelta
import logging

from analysis import ___version___
from analysis.api_handler import get_api_handler, NotFoundError
from analysis.library import datetime_of_index, is_slice_within_slice
from analysis.node import A, KTI, KPV, FlightAttributeNode, P, S


class AnalysisDatetime(FlightAttributeNode):
    "Datetime flight was analysed (local datetime)"
    name = 'FDR Analysis Duration'
    def derive(self, unknown_dep=P('UNKNOWN')): # TODO: Remove dependency if possible?
        self.set_flight_attr(datetime.now())


class Approaches(FlightAttributeNode):
    '''
    All airports which were approached, including the final landing airport.
    '''
    name = 'FDR Approaches'
    @classmethod
    def can_operate(self, available):
        required = all([n in available for n in ['Start Datetime',
                                                 'Approach And Landing',
                                                 'Heading At Landing',
                                                 'Touch And Go',
                                                 'Go Around']])
        
        approach_lat_lon = 'Latitude At Low Point On Approach' in available and\
                           'Longitude At Low Point On Approach' in available
        landing_lat_lon = 'Latitude At Landing' in available and \
                          'Longitude At Landing' in available
        return required and (approach_lat_lon or landing_lat_lon)
    
    def _get_approach_type(self, approach_slice, landing_hdg_kpvs,
                           touch_and_gos, go_arounds):
        '''
        Decides the approach type depending on whether or not a KPV or KTI
        exists or approach.
        
        * Landing At Low Point On Approach KPV exists - LANDING
        * Touch And Go - TOUCH_AND_GO
        * Go Around - GO_AROUND
        
        :param approach_slice: Slice of approach section to get KPVs or KTIs within.
        :type approach_slice: slice
        :param landing_hdg_kpvs: 'Landing At Low Point On Approach' KeyPointValueNode.
        :type landing_hdg_kpvs: KeyPointValueNode
        :param touch_and_gos: 'Touch And Go' KeyTimeInstanceNode.
        :type touch_and_gos: KeyTimeInstanceNode
        :param go_arounds: 'Go Arounds' KeyTimeInstanceNode.
        :type go_arounds: KeyTimeInstanceNode
        '''
        if landing_hdg_kpvs:
            hdg_kpvs = landing_hdg_kpvs.get(within_slice=approach_slice)
            if len(hdg_kpvs) == 1:
                return 'LANDING'
        if touch_and_gos:
            approach_touch_and_gos = touch_and_gos.get(within_slice=
                                                       approach_slice)
            if len(approach_touch_and_gos) == 1:
                return 'TOUCH_AND_GO'
        if go_arounds:
            approach_go_arounds = go_arounds.get(within_slice=approach_slice)
            if len(approach_go_arounds) == 1:
                return 'GO_AROUND'
        return None
    
    def _get_lat_lon(self, approach_slice, landing_lat_kpvs, landing_lon_kpvs,
                     approach_lat_kpvs, approach_lon_kpvs):
        '''
        Returns the latitude and longitude KPV values from landing_lat_kpvs and
        landing_lon_kpvs if they are available (not None) and there is exactly
        one of each within the slice, otherwise will return the latitude and
        longitude KPV values from approach_lat_kpvs and approach_lon_kpvs if
        there is exactly one of each within the slice, otherwise returns None.
        
        :param approach_slice: Slice of approach section to get latitude and longitude within.
        :type approach_slice: slice
        :param landing_lat_kpvs: 'Latitude At Landing' KeyPointValueNode.
        :type landing_lat_kpvs: KeyPointValueNode
        :param landing_lon_kpvs: 'Longitude At Landing' KeyPointValueNode.
        :type landing_lon_kpvs: KeyPointValueNode
        :param approach_lat_kpvs: 'Latitude At Low Point Of Approach' KeyPointValueNode.
        :type approach_lat_kpvs: KeyPointValueNode
        :param approach_lon_kpvs: 'Longitude At Low Point Of Approach' KeyPointValueNode.
        :type approach_lon_kpvs: KeyPointValueNode
        :returns: Latitude and longitude within slice (landing preferred) or pair of Nones.
        :rtype: (int, int) or (None, None)
        '''
        if landing_lat_kpvs and landing_lon_kpvs:
            lat_kpvs = landing_lat_kpvs.get(within_slice=approach_slice)
            lon_kpvs = landing_lon_kpvs.get(within_slice=approach_slice)
            if len(lat_kpvs) == 1 and len(lon_kpvs) == 1:
                return (lat_kpvs[0].value, lon_kpvs[0].value)
        if approach_lat_kpvs and approach_lon_kpvs:
            # Try approach KPVs.
            lat_kpvs = approach_lat_kpvs.get(within_slice=approach_slice)
            lon_kpvs = approach_lon_kpvs.get(within_slice=approach_slice)
            if len(lat_kpvs) == 1 and len(lon_kpvs) == 1:
                return (lat_kpvs[0].value, lon_kpvs[0].value)
        return (None, None)
    
    def _get_hdg(self, approach_slice, landing_hdg_kpvs, approach_hdg_kpvs):
        '''
        Returns the value of a KPV from landing_hdg_kpvs if it is available
        (not None) and there is exactly one within the slice, otherwise will
        return the value of a KPV from approach_hdg_kpvs if there is
        exactly one within the slice, otherwise returns None.
        
        :param approach_slice: Slice of approach section to get a heading within.
        :type approach_slice: slice
        :param landing_hdg_kpvs: 'Heading At Landing' KeyPointValueNode.
        :type landing_hdg_kpvs: KeyPointValueNode
        :param approach_hdg_kpvs: 'Heading At Low Point On Approach' KeyPointValueNode.
        :type approach_hdg_kpvs: KeyPointValueNode
        :returns: Heading within slice (landing preferred) or None.
        :rtype: int or None
        '''
        if landing_hdg_kpvs:
            hdg_kpvs = landing_hdg_kpvs.get(within_slice=approach_slice)
            if len(hdg_kpvs) == 1:
                return hdg_kpvs[0].value
        if approach_hdg_kpvs:
            # Try approach KPV.
            hdg_kpvs = approach_hdg_kpvs.get(within_slice=approach_slice)
            if len(hdg_kpvs) == 1:
                return hdg_kpvs[0].value
        return None
    
    def derive(self, start_datetime=A('Start Datetime'),
               approach_and_landing=S('Approach And Landing'),
               landing_hdg_kpvs=KPV('Heading At Landing'),
               touch_and_gos=KTI('Touch And Go'), go_arounds=KTI('Go Around'),
               landing_lat_kpvs=KPV('Latitude At Landing'),
               landing_lon_kpvs=KPV('Longitude At Landing'),
               approach_lat_kpvs=KPV('Latitude At Low Point On Approach'),
               approach_lon_kpvs=KPV('Longitude At Low Point On Approach'),
               approach_hdg_kpvs=KPV('Heading At Low Point On Approach'),
               approach_ilsfreq_kpvs=KPV('ILS Frequency On Approach'),
               precision=A('Precise Positioning')):
        api_handler = get_api_handler()
        approaches = []
        for approach in approach_and_landing:
            approach_datetime = datetime_of_index(start_datetime.value,
                                                  approach.slice.stop, # Q: Should it be start of approach?
                                                  frequency=approach_and_landing.frequency)
            # Type.
            approach_type = self._get_approach_type(approach.slice,
                                                    landing_hdg_kpvs,
                                                    touch_and_gos, go_arounds)
            if not approach_type:
                logging.warning("No instance of 'Touch And Go', 'Go Around' or "
                                "'Heading At Landing' within 'Approach And "
                                "Landing' slice indices '%d' and '%d'.",
                                approach.slice.start, approach.slice.stop)
                continue
            # Latitude and Longitude (required for airport query).
            # Try landing KPVs if aircraft landed.
            lat, lon = self._get_lat_lon(approach.slice, landing_lat_kpvs,
                                         landing_lon_kpvs, approach_lat_kpvs,
                                         approach_lon_kpvs)
            if not lat or not lon:
                logging.warning("Latitude and/or Longitude KPVs not found "
                                "within 'Approach and Landing' phase between "
                                "indices '%d' and '%d'.", approach.slice.start,
                                approach.slice.stop)
                continue
            # Get nearest airport.
            try:
                airport = api_handler.get_nearest_airport(lat, lon)
            except NotFoundError:
                logging.warning("Airport could not be found with latitude '%f' "
                                "and longitude '%f'.", lat, lon)
                continue
            airport_id = airport['id']
            # Heading. Try landing KPV if aircraft landed.
            hdg = self._get_hdg(approach.slice, landing_hdg_kpvs,
                                approach_hdg_kpvs)
            if not hdg:
                logging.info("Heading not available for approach between "
                             "indices '%d' and '%d'.", approach.slice.start,
                             approach.slice.stop)
                approaches.append({'airport': airport_id,
                                   'runway': None,
                                   'type': approach_type,
                                   'datetime': approach_datetime})
                continue
            # ILS Frequency.
            kwargs = {}
            if approach_ilsfreq_kpvs:
                ilsfreq_kpvs = approach_ilsfreq_kpvs.get(within_slice=
                                                         approach.slice)
                if len(ilsfreq_kpvs) == 1:
                    kwargs['ilsfreq'] = ilsfreq_kpvs[0].value
            if precision and precision.value:
                kwargs.update(latitude=lat, longitude=lon)
            try:
                runway = api_handler.get_nearest_runway(airport_id, hdg,
                                                        **kwargs)
                runway_ident = runway['identifier']
            except NotFoundError:
                logging.warning("Runway could not be found with airport id '%d'"
                                "heading '%s' and kwargs '%s'.", airport_id,
                                hdg, kwargs)
                runway_ident = None
            
            approaches.append({'airport': airport_id,
                               'runway': runway_ident,
                               'type': approach_type,
                               'datetime': approach_datetime})
        
        self.set_flight_attr(approaches)


class Duration(FlightAttributeNode):
    "Duration of the flight (between takeoff and landing) in seconds"
    name = 'FDR Duration'
    def derive(self, takeoff_dt=A('Takeoff Datetime'), landing_dt=A('Landing Datetime')):
        duration = landing_dt.value - takeoff_dt.value
        self.set_flight_attr(duration.total_seconds()) # py2.7


class FlightID(FlightAttributeNode):
    "Flight ID if provided via a known input attribute"
    name = 'FDR Flight ID'
    def derive(self, flight_id=A('AFR Flight ID')):
        self.set_flight_attr(flight_id.value)
    
        
class FlightNumber(FlightAttributeNode):
    "Airline route flight number"
    name = 'FDR Flight Number'
    def derive(self, num=P('Flight Number')):
        # Q: Should we validate the flight number or source from a different
        # index?
        self.set_flight_attr(num.array[len(num.array) / 2])


class LandingAirport(FlightAttributeNode):
    "Landing Airport including ID and Name"
    name = 'FDR Landing Airport'
    def derive(self, landing_latitude=KPV('Latitude At Landing'),
               landing_longitude=KPV('Longitude At Landing')):
        '''
        See TakeoffAirport for airport dictionary format.
        
        Latitude and longitude are sourced from the end of the last final
        approach in the data.
        Q: What if the data is not complete? last_final
        '''
        last_latitude = landing_latitude.get_last()
        last_longitude = landing_longitude.get_last()
        if not last_latitude or not last_longitude:
            logging.warning("'%s' and/or '%s' KPVs did not exist, therefore "
                            "'%s' cannot query for landing airport.",
                            last_latitude.name, last_longitude.name,
                            self.__class__.__name__)
            return
        api_handler = get_api_handler()
        try:
            airport = api_handler.get_nearest_airport(last_latitude.value,
                                                      last_longitude.value)
        except NotFoundError:
            logging.warning("Airport could not be found with latitude '%f' "
                            "and longitude '%f'.", last_latitude.value,
                            last_longitude.value)
        else:
            self.set_flight_attr(airport)


class LandingRunway(FlightAttributeNode):
    "Runway identifier name"
    name = 'FDR Landing Runway'
    @classmethod
    def can_operate(self, available):
        '''
        'Landing Heading' is the only required parameter.
        '''
        return all([n in available for n in ['Approach And Landing',
                                             'Landing Airport',
                                             'Heading At Landing']])
        
    def derive(self, approach_and_landing=S('Approach And Landing'),
               landing_hdg=P('Heading At Landing'),
               airport=A('Landing Airport'),
               landing_latitude=P('Latitude At Landing'),
               landing_longitude=P('Longitude At Landing'),
               approach_ilsfreq=KPV('ILS Frequency On Approach'),
               precision=A('Precise Positioning')):
        '''
        See TakeoffRunway for runway information.
        '''
        airport_id = airport.value['id']
        landing = approach_and_landing.get_last()
        if not landing:
            return
        heading_kpv = landing_hdg.get_last(within_slice=landing.slice)
        if not heading_kpv:
            logging.warning("'Heading At Landing' not available in '%s', "
                            "therefore runway cannot be queried for.",
                            self.__class__.__name__)
            return
        heading = heading_kpv.value
        # 'Last Approach And Landing' assumed to be Landing. Q: May not be true
        # for partial data.
        kwargs = {}
        ilsfreq_kpv = approach_ilsfreq.get_last(within_slice=landing.slice)
        kwargs['ilsfreq'] = ilsfreq_kpv.value if ilsfreq_kpv else None
        if precision and precision.value and landing_latitude and \
           landing_longitude:
            last_latitude = landing_latitude.get_last(within_slice=
                                                      landing.slice)
            last_longitude = landing_longitude.get_last(within_slice=
                                                        landing.slice)
            if last_latitude and last_longitude:
                kwargs.update(latitude=last_latitude.value,
                              longitude=last_longitude.value)
        
        api_handler = get_api_handler()
        try:
            runway = api_handler.get_nearest_runway(airport_id, heading,
                                                    **kwargs)
        except NotFoundError:
            logging.warning("Runway not found for airport id '%d', heading "
                            "'%f' and kwargs '%s'.", airport_id, hdg_value,
                            kwargs)
        else:
            self.set_flight_attr(runway)


class OffBlocksDatetime(FlightAttributeNode):
    "Datetime when moving away from Gate/Blocks"
    name = 'FDR Off Blocks Datetime'
    def derive(self, unknown_dep=P('UNKNOWN')):
        return NotImplemented


class OnBlocksDatetime(FlightAttributeNode):
    "Datetime when moving away from Gate/Blocks"
    name = 'FDR On Blocks Datetime'
    def derive(self, unknown_dep=P('UNKNOWN')):
        return NotImplemented

   
class TakeoffAirport(FlightAttributeNode):
    "Takeoff Airport including ID and Name"
    name = 'FDR Takeoff Airport'
    def derive(self, liftoff=KTI('Liftoff'), latitude=P('Latitude'),
               longitude=P('Longitude')):
        '''
        Requests the nearest airport to the latitude and longitude at liftoff
        from the API and sets it as an attribute.
        
        Airport information is in the following format:
        {'code': {'iata': 'LHR', 'icao': 'EGLL'},
         'distance': 1.512545797147365,
         'id': 2383,
         'latitude': 51.4775,
         'longitude': -0.461389,
         'location': {'city': 'London', 'country': 'United Kingdom'},
         'magnetic_variation': 'W002241 0106', # Format subject to change.
         'name': 'London Heathrow'}
        '''
        liftoff_index = liftoff[0].index
        latitude_at_liftoff = latitude.array[liftoff_index]
        longitude_at_liftoff = longitude.array[liftoff_index]
        api_handler = get_api_handler()
        try:
            airport = api_handler.get_nearest_airport(latitude_at_liftoff,
                                                      longitude_at_liftoff)
        except NotFoundError:
            logging.warning("Takeoff Airport could not be found with latitude "
                            "'%f' and longitude '%f'.", latitude_at_liftoff,
                            longitude_at_liftoff)
        else:
            self.set_flight_attr(airport)


class TakeoffDatetime(FlightAttributeNode):
    '''
    Datetime at takeoff (first liftoff) or as close to this as possible.
    If no takeoff (incomplete flight / ground run) the start of data will is
    to be used.
    '''
    name = 'FDR Takeoff Datetime'
    def derive(self, liftoff=KTI('Liftoff'), start_dt=A('Start Datetime')):
        first_liftoff = liftoff.get_first()
        if not first_liftoff:
            return
        liftoff_index = first_liftoff.index
        takeoff_dt = datetime_of_index(start_dt.value, liftoff_index,
                                       frequency=liftoff.frequency)
        self.set_flight_attr(takeoff_dt)


class TakeoffFuel(FlightAttributeNode):
    "Weight of Fuel in KG at point of Takeoff"
    name = 'FDR Takeoff Fuel'
    @classmethod
    def can_operate(self, available):
        return 'AFR Takeoff Fuel' in available or \
               'Fuel Qty At Liftoff' in available
    
    def derive(self, afr_takeoff_fuel=A('AFR Takeoff Fuel'),
               liftoff_fuel_qty=KPV('Fuel Qty At Liftoff')):
        if afr_takeoff_fuel:
            #TODO: Validate that the AFR record is more accurate than the
            #flight data if available.
            self.set_flight_attr(afr_takeoff_fuel.value)
        else:
            fuel_qty_kpv = liftoff_fuel_qty.get_first()
            if fuel_qty_kpv:
                self.set_flight_attr(fuel_qty_kpv.value)


class TakeoffGrossWeight(FlightAttributeNode):
    "Aircraft Gross Weight in KG at point of Takeoff"
    name = 'FDR Takeoff Gross Weight'
    def derive(self, liftoff_gross_weight=P('Gross Weight At Liftoff')):
        first_gross_weight = liftoff_gross_weight.get_first()
        if not first_gross_weight:
            return
        self.set_flight_attr(first_gross_weight.value)

    
class TakeoffPilot(FlightAttributeNode):
    "Pilot flying at takeoff, Captain, First Officer or None"
    name = 'FDR Takeoff Pilot'
    # TODO: Dependency name mappings.
    def derive(self, liftoff_autopilot1=KPV('Autopilot Engaged 1 At Liftoff'),
               liftoff_autopilot2=KPV('Autopilot Engaged 2 At Liftoff'),
               pitch_captain=P('Pitch (Capt)'), roll_captain=P('Roll (Capt)'),
               pitch_fo=P('Pitch (FO)'), roll_fo=P('Roll (FO)')):
        
        # TODO: Use Flight Director parameters if possible.
        #pilot = None
        #assert pilot in ("FIRST_OFFICER", "CAPTAIN", None)
        if liftoff_autopilot1 and liftoff_autopilot2:
            if liftoff_autopilot1.value and not liftoff_autopilot2.value:
                self.set_flight_attr('Captain')
                return
            elif not liftoff_autopilot1.value and liftoff_autopilot2.value:
                self.set_flight_attr('First Officer')
                return
        
        #control_input (1) Control Input (2) / contro wheeel / control column
        # Cannot determine Takeoff Pilot.
        self.set_flight_attr(None)


class TakeoffRunway(FlightAttributeNode):
    "Runway identifier name"
    name = 'FDR Takeoff Runway'
    @classmethod
    def can_operate(self, available):
        return 'Takeoff Airport' in available and 'Takeoff Heading' in available

    def derive(self, airport=A('Takeoff Airport'), hdg=KPV('Takeoff Heading'),
               liftoff=KTI('Liftoff'), latitude=P('Latitude'),
               longitude=P('Longitude'), precision=A('Precise Positioning')):
        '''
        Runway information is in the following format:
        {'id': 1234,
         'identifier': '29L',
         'magnetic_heading': 290,
         'start': {
             'latitude': 14.1,
             'longitude': 7.1,
         },
         'end': {
             'latitude': 14.2,
             'longitude': 7.2,
         },
             'glideslope': {
                  'angle': 120, # Q: Sensible example value?
                  'frequency': 330, # Q: Sensible example value?
                  'latitude': 14.3,
                  'longitude': 7.3,
                  'threshold_distance': 20,
              },
              'localiser': {
                  'beam_width': 14, # Q: Sensible example value?
                  'frequency': 335, # Q: Sensible example value?
                  'heading': 291,
                  'latitude': 14.4,
                  'longitude': 7.4,
              },
         'strip': {
             'length': 150,
             'surface': 'ASPHALT',
             'width': 30,
        }}
        '''
        kwargs = {}
        if precision and precision.value and liftoff and latitude and longitude:
            liftoff_index = liftoff[0].index
            latitude_at_liftoff = latitude.array[liftoff_index]
            longitude_at_liftoff = longitude.array[liftoff_index]
            kwargs.update(latitude=latitude_at_liftoff,
                          longitude=longitude_at_liftoff)
        airport_id = airport.value['id']
        hdg_value = hdg[0].value
        api_handler = get_api_handler()
        try:
            runway = api_handler.get_nearest_runway(airport_id, hdg_value,
                                                    **kwargs)
        except NotFoundError:
            logging.warning("Runway not found for airport id '%d', heading "
                            "'%f' and kwargs '%s'.", airport_id, hdg_value,
                            kwargs)
        else:
            self.set_flight_attr(runway)


class FlightType(FlightAttributeNode):
    "Type of flight flown"
    name = 'Flight Type'
    
    @classmethod
    def can_operate(self, available):
        return all([n in available for n in ['Fast', 'Liftoff', 'Touchdown']])
    
    def derive(self, afr_type=A('AFR Type'), fast=S('Fast'),
               liftoffs=KTI('Liftoff'), touchdowns=KTI('Touchdown'),
               touch_and_gos=S('Touch And Go'), ground_speed=P('Ground Speed')):
        afr_type = afr_type.value if afr_type else None
        
        if liftoffs and not touchdowns:
            # In the air without having touched down.
            logging.warning("'Liftoff' KTI exists without 'Touchdown'. '%s' "
                            "will be 'INCOMPLETE'.", self.name)
            self.set_flight_attr('LIFTOFF_ONLY')
            return
        elif not liftoffs and touchdowns:
            # In the air without having lifted off.
            logging.warning("'Touchdown' KTI exists without 'Liftoff'. '%s' "
                            "will be 'INCOMPLETE'.", self.name)
            self.set_flight_attr('TOUCHDOWN_ONLY')
            return
        
        if liftoffs and touchdowns:
            first_touchdown = touchdowns.get_first()
            first_liftoff = liftoffs.get_first()
            if first_touchdown.index < first_liftoff.index:
                # Touchdown before having lifted off, data must be INCOMPLETE.
                logging.warning("'Touchdown' KTI index before 'Liftoff'. '%s' "
                                "will be 'INCOMPLETE'.", self.name)
                self.set_flight_attr('TOUCHDOWN_BEFORE_LIFTOFF')
                return
<<<<<<< HEAD
            last_touchdown = touchdowns.get_last()
            last_touch_and_go = touch_and_gos.get_last()
            # Touch and go's are rare, so most often this will be None. Only
            # check for this incomplete case if a touch and go exists:
            if last_touch_and_go:
=======
            if touch_and_gos:
                last_touchdown = touchdowns.get_last()
                last_touch_and_go = touch_and_gos.get_last()
>>>>>>> be732288
                if last_touchdown.index <= last_touch_and_go.index:
                    logging.warning("A 'Touch And Go' KTI exists after the last "
                                    "'Touchdown'. '%s' will be 'INCOMPLETE'.",
                                    self.name)
                    self.set_flight_attr('LIFTOFF_ONLY')
                    return
            
            if afr_type in ['FERRY', 'LINE_TRAINING', 'POSITIONING' 'TEST',
                            'TRAINING']:
                flight_type = afr_type
            else:
                flight_type = 'COMPLETE'
            self.set_flight_attr(flight_type)
        elif fast:
            self.set_flight_attr('REJECTED_TAKEOFF')
        elif ground_speed and ground_speed.array.ptp() > 10:
            # The aircraft moved on the ground.
            self.set_flight_attr('GROUND_RUN')
        else:
            self.set_flight_attr('ENGINE_RUN_UP')


#Q: Not sure if we can identify Destination from the data?
##class DestinationAirport(FlightAttributeNode):
    ##""
    ##def derive(self):
        ##return NotImplemented
                    ##{'id':9456, 'name':'City. Airport'}


class LandingDatetime(FlightAttributeNode):
    """ Datetime at landing (final touchdown) or as close to this as possible.
    If no landing (incomplete flight / ground run) store None.
    """
    name = 'FDR Landing Datetime'
    def derive(self, start_datetime=A('Start Datetime'),
               touchdown=KTI('Touchdown')):
        last_touchdown = touchdown.get_last()
        if not last_touchdown:
            self.set_flight_attr(None)
            return
        landing_datetime = datetime_of_index(start_datetime,
                                             last_touchdown.index,
                                             frequency=touchdown.frequency) 
        self.set_flight_attr(landing_datetime)

         
class LandingFuel(FlightAttributeNode):
    "Weight of Fuel in KG at point of Touchdown"
    name = 'FDR Landing Fuel'
    @classmethod
    def can_operate(self, available):
        return 'AFR Landing Fuel' in available or \
               'Fuel Qty At Touchdown' in available
    
    def derive(self, afr_landing_fuel=A('AFR Landing Fuel'),
               touchdown_fuel_qty=KPV('Fuel Qty At Touchdown')):
        if afr_landing_fuel:
            self.set_flight_attr(afr_landing_fuel.value)
        else:
            fuel_qty_kpv = touchdown_fuel_qty.get_last()
            if fuel_qty_kpv:
                self.set_flight_attr(fuel_qty_kpv.value)


class LandingGrossWeight(FlightAttributeNode):
    "Aircraft Gross Weight in KG at point of Landing"
    name = 'FDR Landing Gross Weight'
    def derive(self, touchdown_gross_weight=KPV('Gross Weight At Touchdown')):
        last_gross_weight = touchdown_gross_weight.get_last()
        if last_gross_weight:
            self.set_flight_attr(last_gross_weight.value)


class LandingPilot(FlightAttributeNode):
    "Pilot flying at landing, Captain, First Officer or None"
    name = 'FDR Landing Pilot'
    def derive(self, unknown_dep=P('UNKNOWN')):
        pilot = None
        assert pilot in ("FIRST_OFFICER", "CAPTAIN", None)
        return NotImplemented
    
        
class V2(FlightAttributeNode):
    name = 'FDR V2'
    def derive(self, unknown_dep=P('UNKNOWN')):
        return NotImplemented
         
         
class Vapp(FlightAttributeNode):
    name = 'FDR Vapp'
    def derive(self, unknown_dep=P('UNKNOWN')):
        return NotImplemented


class Version(FlightAttributeNode):
    "Version of code used for analysis"
    name = 'FDR Version'
    def derive(self, unknown_dep=P('UNKNOWN')):
        self.set_flight_attr(___version___)
        return NotImplemented
         
         
class Vref(FlightAttributeNode):
    name = 'FDR Vref'
    def derive(self, unknown_dep=P('UNKNOWN')):
        return NotImplemented
                
        
    <|MERGE_RESOLUTION|>--- conflicted
+++ resolved
@@ -549,17 +549,10 @@
                                 "will be 'INCOMPLETE'.", self.name)
                 self.set_flight_attr('TOUCHDOWN_BEFORE_LIFTOFF')
                 return
-<<<<<<< HEAD
             last_touchdown = touchdowns.get_last()
-            last_touch_and_go = touch_and_gos.get_last()
-            # Touch and go's are rare, so most often this will be None. Only
-            # check for this incomplete case if a touch and go exists:
-            if last_touch_and_go:
-=======
             if touch_and_gos:
                 last_touchdown = touchdowns.get_last()
                 last_touch_and_go = touch_and_gos.get_last()
->>>>>>> be732288
                 if last_touchdown.index <= last_touch_and_go.index:
                     logging.warning("A 'Touch And Go' KTI exists after the last "
                                     "'Touchdown'. '%s' will be 'INCOMPLETE'.",
