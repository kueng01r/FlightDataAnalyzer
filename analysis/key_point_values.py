import logging
import numpy as np

from analysis import settings
<<<<<<< HEAD

from analysis.library import (max_abs_value, max_continuous_unmasked, 
                              max_value, min_value, repair_mask, value_at_time)
from analysis.node import  KeyPointValue, KPV, KeyPointValueNode, KTI, P, S
=======
from analysis.library import (min_value, max_value, max_abs_value, 
                              value_at_time)
from analysis.node import  KeyPointValue, KeyPointValueNode, KTI, P, S
>>>>>>> cc65bc1d


class Airspeed1000To500FtMax(KeyPointValueNode):
    def derive(self, speed=P('Airspeed'),
               alt_aal=P('Altitude AAL For Flight Phases')):
        # For commented version, see GlideslopeDeviation1500To1000FtMax
        band = np.ma.masked_outside(alt_aal.array, 1000, 500)
        in_band_periods = np.ma.clump_unmasked(band)
        for this_period in in_band_periods:
            begin = this_period.start
            end = this_period.stop
            # Are we descending through this band?
            if alt_aal.array[begin] > alt_aal.array[end-1]:
                index, value = max_value(speed.array, this_period)
                self.create_kpv(index, value)

'''
class AirspeedAtTouchdown(KeyPointValueNode):
    def derive(self, airspeed=P('Airspeed'), touchdowns=KTI('Touchdown')):
        self.create_kpvs_at_ktis(airspeed.array, touchdowns)
'''

class AirspeedAtLiftoff(KeyPointValueNode):
    def derive(self, airspeed=P('Airspeed'), liftoffs=KTI('Liftoff')):
        for liftoff in liftoffs:
            value = value_at_time(airspeed.array,airspeed.hz,airspeed.offset,liftoff.index)
            self.create_kpv(liftoff.index, value)


class AirspeedAtTouchdown(KeyPointValueNode):
    def derive(self, airspeed=P('Airspeed'), touchdowns=KTI('Touchdown')):
        for touch in touchdowns:
            value = value_at_time(airspeed.array,airspeed.hz,airspeed.offset, touch.index)
            self.create_kpv(touch.index, value)


class AirspeedMax(KeyPointValueNode):
    def derive(self, speed=P('Airspeed'),
               airs=S('Airborne')):
        # For commented version, see GlideslopeDeviation1500To1000FtMax
        for air in airs:
            index, value = max_value(speed.array, air.slice)
            self.create_kpv(index, value)
            

class HeadingAtTakeoff(KeyPointValueNode):
    '''
    The takeoff has been found already, including a little of the turn onto
    the runway and a little of the flight post takeoff.
    
    def derive(self, speedies=S('Fast'), head=P('Heading Continuous')):
        for speedy in speedies:
            midpoint = toff.slice.start #  The aircraft is accelerating on the runway
            toff_head = head.array[midpoint]
            self.create_kpv(midpoint, toff_head%360.0)
    '''

    def derive(self, toffs=KTI('Takeoff Peak Acceleration'), 
               head=P('Heading Continuous')):
        for toff in toffs:
            toff_head = np.ma.median(
                head.array[toff.index-5:toff.index+5])
            # Scanning 10 seconds around this point allows for short periods of
            # corrupt data during the takeoff run.
            self.create_kpv(toff.index, toff_head%360.0)

"""

TODO: Can we omit this ?!?

class AltitudeAtTakeoff(KeyPointValueNode):
    def derive(self, takeoffs=S('Takeoff'), head=P('Heading Continuous'), 
               accel=P('Acceleration Forwards For Flight Phases')):
        for toff in takeoffs:
            peak_accel_index, value = max_value(accel.array, toff.slice)
            toff_head = head.array.data[peak_accel_index] #TODO: What if data is masked on this value, use nearest valid by repairing mask?
            self.create_kpv(peak_accel_index, toff_head%360.0)

            
class AltitudeAtLiftoff(KeyPointValueNode):
    # Taken at the point of liftoff although there will be pressure errors at
    # this point. The reason for computing this is unclear as we calculate
    # Altitude AAL based upon the 35ft phase transition altitude.
    def derive(self, alt_std=P('Altitude STD'), liftoffs=KTI('Liftoff')):
        self.create_kpvs_at_ktis(alt_std.array, liftoffs)

    
class AltitudeAtLanding(KeyPointValueNode):
    def derive(self, lands=KTI('Touchdown'), alt_std=P('Altitude Std')):
        for land in lands:
            self.create_kpv(land.index, alt_std[land.index])
"""
class AltitudeAtTouchdown(KeyPointValueNode):
    def derive(self, alt_std=P('Altitude STD'), touchdowns=KTI('Touchdown')):
        self.create_kpvs_at_ktis(alt_std.array, touchdowns)


class AutopilotEngaged1AtLiftoff(KeyPointValueNode):
    name = 'Autopilot Engaged 1 At Liftoff'
    def derive(self, autopilot=KTI('Autopilot Engaged 1'),
               liftoffs=P('Liftoff')):
        self.create_kpvs_at_ktis(autopilot.array, liftoffs)


class AutopilotEngaged2AtLiftoff(KeyPointValueNode):
    name = 'Autopilot Engaged 2 At Liftoff'
    def derive(self, autopilot=KTI('Autopilot Engaged 2'),
               liftoffs=P('Liftoff')):
        self.create_kpvs_at_ktis(autopilot.array, liftoffs)


class AutopilotEngaged1AtTouchdown(KeyPointValueNode):
    name = 'Autopilot Engaged 1 At Touchdown'
    def derive(self, autopilot=KTI('Autopilot Engaged 1'),
               touchdowns=P('Touchdown')):
        self.create_kpvs_at_ktis(autopilot.array, touchdowns)


class AutopilotEngaged2AtTouchdown(KeyPointValueNode):
    name = 'Autopilot Engaged 2 At Touchdown'
    def derive(self, autopilot=KTI('Autopilot Engaged 2'),
               touchdowns=P('Touchdown')):
        self.create_kpvs_at_ktis(autopilot.array, touchdowns)

class HeadingAtLanding(KeyPointValueNode):
    """
    The landing has been found already, including and the flare and a little
    of the turn off the runway. We take the heading at the point of maximum
    deceleration, as this should lie between the touchdown when the aircraft
    may be drifting and the turnoff which could be at high speed, but should
    be at a gentler deceleration.
    """
    def derive(self, lands=KTI('Landing Peak Deceleration'), 
               head=P('Heading Continuous')):
        for land in lands:
            land_head = np.ma.median(
                head.array[land.index-5:land.index+5])
            # Scanning 10 seconds around this point allows for short periods of
            # corrupt data during the takeoff run.
            self.create_kpv(land.index, land_head%360.0)
            self.create_kpv(land.index, head.array[land.index]%360.0)


class HeadingAtLowPointOnApproach(KeyPointValueNode):
    """
    The approach phase has been found already. Here we take the heading at
    the lowest point reached in the approach. This may not be a go-around, if
    the aircraft did not climb 500ft before the next approach to landing.
    """
    def derive(self, head=P('Heading Continuous'),
               lands=KTI('Approach And Landing Lowest')):
        self.create_kpvs_at_ktis(head.array, lands)


class LatitudeAtLanding(KeyPointValueNode):
    def derive(self, lat=P('Latitude'), lands=KTI('Landing Peak Deceleration')):
        self.create_kpvs_at_ktis(lat.array, lands)
            

class LongitudeAtLanding(KeyPointValueNode):
    def derive(self, lon=P('Longitude'),
               lands=KTI('Landing Peak Deceleration')):
        self.create_kpvs_at_ktis(lon.array, lands)
            

class ILSFrequencyOnApproach(KeyPointValueNode):
    """
    The period when the aircraft was continuously established on the ILS and
    descending to the minimum point on the approach is already defined as a
    flight phase. This KPV just picks up the frequency tuned at that point.
    """
    name='ILS Frequency On Approach' #  Set here to ensure "ILS" in uppercase.
    def derive(self, establishes=S('ILS Localizer Established'),
              lowest=KTI('Approach And Landing Lowest Point'),
              ils_frq=P('ILS Frequency')):
        
        for established in establishes:
            # For the final period of operation of the ILS during this
            # approach, the ILS frequency was:
            freq=np.ma.median(ils_frq.array[established.slice])
            # Note median picks the value most commonly recorded, so allows
            # for some masked values and perhaps one or two rogue values.

            # Identify the KPV as relating to the start of this ILS approach
            self.create_kpv(established.slice.start, freq)
            

class LatitudeAtLowPointOnApproach(KeyPointValueNode):
    def derive(self, lat=P('Latitude'), 
               lands=KTI('Approach And Landing Lowest')):
        self.create_kpvs_at_ktis(lat.array, lands)
            

class LongitudeAtLowPointOnApproach(KeyPointValueNode):
    def derive(self, lon=P('Longitude'), 
               lands=KTI('Approach And Landing Lowest')):
        self.create_kpvs_at_ktis(lon.array, lands)


##########################################
# KPV from A6RKA_KPVvalues.xls
##########################################


class PitchAtLiftoff(KeyPointValueNode):
    def derive(self, pitch=P('Pitch'), liftoffs=KTI('Liftoff')):
        self.create_kpvs_at_ktis(pitch.array, liftoffs)
   
   
class FlapAtLiftoff(KeyPointValueNode):
    def derive(self, flap=P('Flap'), liftoffs=KTI('Liftoff')):
        self.create_kpvs_at_ktis(flap.array, liftoffs)
    

class AccelerationNormalFtTo35FtMax(KeyPointValueNode): # Q: Name?
    def derive(self, norm_g=P('Acceleration Normal'), alt_rad=P('Altitude Radio')):
        return NotImplemented


class AccelerationNormalAirborneMax(KeyPointValueNode):
    def derive(self, norm_g=P('Acceleration Normal'), airborne=S('Airborne')):
        for in_air in airborne:
            index, value = max_value(norm_g.array, in_air.slice)
            self.create_kpv(index, value)


class AccelerationNormalAirborneMin(KeyPointValueNode):
    def derive(self, norm_g=P('Acceleration Normal'), airborne=S('Airborne')):
        for in_air in airborne:
            index, value = min_value(norm_g.array, in_air.slice)
            self.create_kpv(index, value)


'''
class Pitch35To400FtMax(KeyPointValueNode):
    def derive(self, pitch=P('Pitch'), alt_rad=P('Altitude Radio')):
        return NotImplemented
'''

class Pitch1000To100FtMax(KeyPointValueNode):
    def derive(self, pitch=P('Pitch'), alt_aal=P('Altitude AAL')):
        return NotImplemented


class Pitch5FtToTouchdownMax(KeyPointValueNode):
    def derive(self, pitch=P('Pitch'), alt_rad=P('Altitude Radio'),
               touchdown=KTI('Touchdown')):
        return NotImplemented
    
    
class PitchCycles(KeyPointValueNode):
    """ Count
    """
    def derive(self, pitch=P('Pitch')):
        return NotImplemented


class Pitch35To400FtMin(KeyPointValueNode):
    def derive(self, pitch=P('Pitch'), alt_rad=P('Altitude Radio')):
        return NotImplemented


class Pitch1000To100FtMin(KeyPointValueNode):
    def derive(self, pitch=P('Pitch'), alt_aal=P('Altitude AAL')):
        return NotImplemented


class Pitch20FtToTouchdownMin(KeyPointValueNode):
    """ Q: This is 20 feet, the max uses 5 feet
    """
    def derive(self, pitch=P('Pitch'), alt_rad=P('Altitude Radio'),
               touchdown=KTI('Touchdown')):
        return NotImplemented


class PitchRateFtTo35FtMax(KeyPointValueNode):
    def derive(self, pitch_rate=P('Pitch Rate'), liftoff=KTI('Liftoff'),
               alt_rad=P('Altitude Radio')):
        return NotImplemented


class PitchRate35To1500FtMax(KeyPointValueNode):
    def derive(self, pitch_rate=P('Pitch Rate'), alt_aal=P('Altitude AAL')):
        return NotImplemented

    
class RollBelow20FtMax(KeyPointValueNode): # absolute max?
    def derive(self, roll=P('Roll'), alt_rad=P('Altitude Radio')):
        return NotImplemented


class RollBetween100And500FtMax(KeyPointValueNode): # absolute max?
    def derive(self, roll=P('Roll'), alt_aal=P('Altitude AAL')):
        return NotImplemented


class RollBetween500And1500FtMax(KeyPointValueNode):  # absolue max?
    def derive(self, roll=P('Roll'), alt_aal=P('Altitude AAL')):
        return NotImplemented   


class RollAbove1500FtMax(KeyPointValueNode):
    def derive(self, roll=P('Roll'), alt_aal=P('Altitude AAL')):
        return NotImplemented


class RollCycles1000FtToTouchdown(KeyPointValueNode):
    def derive(self, roll=P('Roll'), alt_aal=P('Altitude AAL'),
               touchdown=KTI('Touchdown')):
        return NotImplemented
    
    
class AltitudeWithFlapsMax(KeyPointValueNode):
    """
    FIXME: It's max Altitude not Max Flaps
    """
    def derive(self, flap=P('Flap'), alt_std=P('Altitude Std')):
        return NotImplemented


class MACHMax(KeyPointValueNode):
    name = 'MACH Max'
    def derive(self, mach=P('MACH')):
        return NotImplemented


class GroundSpeedOnGroundMax(KeyPointValueNode):
    def derive(self, groundspeed=P('Groundspeed'), on_grounds=S('On Ground')):
        #max_value(groundspeed[on_ground]) # TODO: Fix.
        return NotImplemented


class FlapAtTouchdown(KeyPointValueNode):
    def derive(self, flap=P('Flap'), touchdown=KTI('Touchdown')):
        return NotImplemented


#################
# TODO: Review whether Engine measurements should be overall or for sections 
# in flight (e.g. split by airborne / on ground?)

class EngEGTMax(KeyPointValueNode):
    #TODO: TEST
    name = 'Eng EGT Max'
    def derive(self, eng=P('Eng (*) EGT Max')):
        index, value = max_value(eng.array)
        self.create_kpv(index, value)
        

class Eng_N1MaxDurationUnder60PercentAfterTouchdown(KeyPointValueNode): ##was named: EngN1CooldownDuration
    """
    Max duration N1 below 60% after Touchdown for engine cooldown. Using 60%
    allows for cooldown after use of Reverse Thrust.
    
    Evaluated for each engine to account for single engine taxi-in.
    
    Note: Assumes that all Engines are recorded at the same frequency.
    
    TODO: Eng_Stop KTI
    TODO: Similar KPV for duration between engine under 60 percent and engine shutdown
    """
    NAME_FORMAT = "Eng (%(eng_num)d) N1 Max Duration Under 60 Percent After Touchdown"
    NAME_VALUES = {'eng_num': [1,2,3,4]}
    
    @classmethod
    def can_operate(cls, available):
        ##if 'On Ground' in available and\
        if 'Touchdown' in available\
           and 'Eng (*) Stop' in available\
           and ('Eng (1) N1' in available\
                or 'Eng (2) N1' in available\
                or 'Eng (3) N1' in available\
                or 'Eng (4) N1' in available):
            return True
        else:
            return False
    
    def derive(self, 
               eng1=P('Eng (1) N1'),
               eng2=P('Eng (2) N1'),
               eng3=P('Eng (3) N1'),
               eng4=P('Eng (4) N1'),
               ##gnd=S('On Ground'), -- TODO: future improvement, ensure we're on the ground!
               tdwn=KTI('Touchdown'), 
               engines_stop=KTI('Eng (*) Stop')):
                
        for eng_num, eng in enumerate((eng1,eng2,eng3,eng4), start=1):
            if eng is None:
                continue # engine not available on this aircraft
            eng_stop = engines_stop.get(name='Eng (%d) Stop' % eng_num)
            if not eng_stop:
                #Q: Should we measure until the end of the flight anyway? (probably not)
                logging.debug("Engine %d did not stop on this flight, cannot measure KPV", eng_num)
                continue
            
            eng_array = repair_mask(eng.array)
            eng_below_60 = np.ma.masked_greater(eng_array, 60)
            # measure duration between final touchdown and engine stop
            duration_slice = max_continuous_unmasked(
                eng_below_60, slice(tdwn[-1].index, eng_stop[0].index))
            if duration_slice:
                #TODO future storage of slice: self.slice = duration_slice
                duration = (duration_slice.stop - duration_slice.start) / self.hz
                self.create_kpv(duration_slice.start, duration, eng_num=eng_num)
            else:
                # create KPV of 0 seconds
                self.create_kpv(eng_stop[0].index, 0.0, eng_num=eng_num)
        
        
class EngN1Max(KeyPointValueNode):
    #TODO: TEST
    name = 'Eng N1 Max'
    def derive(self, eng=P('Eng (*) N1 Max')):
        index, value = max_value(eng.array)
        self.create_kpv(index, value)

class EngN2Max(KeyPointValueNode):
    #TODO: TEST
    name = 'Eng N2 Max'
    def derive(self, eng=P('Eng (*) N2 Max')):
        index, value = max_value(eng.array)
        self.create_kpv(index, value)

class EngOilTempMax(KeyPointValueNode):
    #TODO: TEST
    name = 'Eng Oil Temp Max'
    def derive(self, eng=P('Eng (*) Oil Temp Max')):
        index, value = max_value(eng.array)
        self.create_kpv(index, value)
            
class EngVibN1Max(KeyPointValueNode):
    #TODO: TEST
    name = 'Eng Vib N1 Max'
    ##def derive(self, eng=P('Eng (*) Vib N1 Max'), fast=S('Fast')):
        ##for sect in fast:
            ##index, value = max_value(eng.array, sect.slice)
            ##self.create_kpv(index, value)
            
    def derive(self, eng=P('Eng (*) Vib N1 Max')):
        index, value = max_value(eng.array)
        self.create_kpv(index, value)
            
            
class EngVibN2Max(KeyPointValueNode):
    #TODO: TEST
    name = 'Eng Vib N2 Max'
    ##def derive(self, eng=P('Eng (*) Vib N2 Max'), fast=S('Fast')):
        ##for sect in fast:
            ##index, value = max_value(eng.array, sect.slice)
            ##self.create_kpv(index, value)
            
    def derive(self, eng=P('Eng (*) Vib N2 Max')):
        index, value = max_value(eng.array)
        self.create_kpv(index, value)
            
            
class FuelQtyMinAirborne(KeyPointValueNode):
    #TODO: TEST
    def derive(self, fuel=P('Fuel Qty'), airborne=S('Airborne')):
        for sect in airborne:
            index, value = min_value(fuel.array, sect.slice)
            self.create_kpv(index, value)
    
class MagneticHeadingAtLiftOff(KeyPointValue):
    """ Shouldn't this be difference between aircraft heading and runway heading???
    """
    def derive(self, heading=P('Magnetic Heading'), liftoff=KTI('Liftoff')):
        return NotImplemented


class MagneticHeadingAtTouchdown(KeyPointValue):
    """ Shouldn't this be difference between aircraft heading and runway heading???
    """
    def derive(self, heading=P('Magnetic Heading'), touchdown=KTI('Touchdown')):
        return NotImplemented
    
# TODO: Trouble with naming these
#class LatgOnGround??
#class Pitch rate (from 2 degrees of pitch?) to 35 feet minimum

    
'''Shortcut: copy n paste below!
(KeyPointValueNode):
    dependencies = []
    def derive(self, params):
        return NotImplemented
'''

##########################################
# KPV from DJ Code

class AccelerationNormalMax(KeyPointValueNode):
    def derive(self, normal_acceleration=P('Normal Acceleration')):
               ##airspeed=P('Airspeed')):
        index, value = max_value(normal_acceleration.array)
        self.create_kpv(index, value)
        
        ### Use Numpy to locate the maximum g, then go back and get the value.
        ##n_acceleration_normal_max = np.ma.argmax(normal_acceleration.array.data[block])
        ##acceleration_normal_max = normal_acceleration.array.data[block][n_acceleration_normal_max]
        ### Create a key point value for this. TODO: Change to self.create_kpv()?
        ##self.create_kpv(block.start+n_acceleration_normal_max,
                        ##acceleration_normal_max)
    

class RateOfClimbHigh(KeyPointValueNode):
    '''
    .. TODO:: testcases
    '''
    def derive(self, rate_of_climb=P('Rate Of Climb'),
               climbing=S('Climbing')):
        #TODO: Merge with below RateOfDescentMax accepting a flightphase arg
        for climb in climbing:
            duration = climb.slice.stop - climb.slice.start
            if duration > settings.CLIMB_OR_DESCENT_MIN_DURATION:
                index, value = max_value(rate_of_climb.array, climb.slice)
                self.create_kpv(index, value)
                
                
    
class RateOfDescentHigh(KeyPointValueNode):
    '''
    .. TODO:: testcases
    '''
    def derive(self, rate_of_climb=P('Rate Of Climb'),
               descending=S('Descending')):
        #TODO: Merge with below RateOfDescentMax accepting a flightphase arg
        for descent in descending:
            duration = descent.slice.stop - descent.slice.start
            if duration > settings.CLIMB_OR_DESCENT_MIN_DURATION:
                index, value = min_value(rate_of_climb.array, descent.slice)
                self.create_kpv(index, value)
                
                
class RateOfDescentMax(KeyPointValueNode):
    '''
    .. TODO:: testcases ??? Do we need this if we have high and keep many highs - max must be one of these... DJ
    '''
    # Minimum period of a descent for testing against thresholds (reduces number of KPVs computed in turbulence)
    DESCENT_MIN_DURATION = 10
    
    def derive(self, rate_of_climb=P('Rate Of Climb'), descents=S('Descent')):
        for descent in descents:
            duration = descent.slice.stop - descent.slice.start
            if duration > self.DESCENT_MIN_DURATION:
                index, value = min_value(rate_of_climb.array, descent.slice)
                self.create_kpv(index, value)
             
    
'''
Wrong naming format, wrong parameter. Defunct.

class MaxIndicatedAirspeedLevelFlight(KeyPointValueNode):
    def derive(self, airspeed=P('Indicated Airspeed'),
               level_flight=S('Level Flight')):
        for level_slice in level_flight:
            duration = level_slice.stop - level_slice.start
            if duration > settings.LEVEL_FLIGHT_MIN_DURATION:
                # stable for long enough
                when = np.ma.argmax(airspeed.array[level_slice])
                howfast = airspeed.array[level_slice][when]
                self.create_kpv(level_slice.start+when, howfast)
            else:
                logging.debug('Short duration %d of level flight ignored',
                              duration)
'''

class AirspeedMinusVref500FtTo0FtMax(KeyPointValueNode):
    
    def derive(self, airspeed_minus_vref=P('AirspeedMinusVref'), 
               _500ft_to_0ft=S('500 Ft To 0 Ft')):  #Q: Label this as the list of kpv sections?
        for sect in _500ft_to_0ft:
            index, value = max_value(airspeed_minus_vref.array, sect.slice)
            self.create_kpv(index, value)
            


#TODO:
#toc = altitude_std[kpt['TopOfClimb']] # Indexing n_toc into the reduced array [block]
#kpv['Altitude_TopOfClimb'] = [(kpt['TopOfClimb'], toc, altitude_std)]
#kpv['LandingTurnOffRunway'] = [(block.start+kpt['LandingEndEstimate'],(head_mag[kpt['LandingEndEstimate']] - head_landing), head_mag.param_name)]
#kpv['Head_Landing'] = [(block.start+kpt['LandingEndEstimate'], head_landing%360, head_mag.param_name)]  # Convert to normal compass heading for display
#tod = altitude_std[kpt['TopOfDescent']] # Indexing n_toc into the reduced array [block]
#kpv['Altitude_TopOfDescent'] = [(kpt['TopOfDescent'], tod, altitude_std)]
#kpv['Head_Takeoff'] = [(block.start+kpt['TakeoffStartEstimate'], head_takeoff%360, head_mag.param_name)] # Convert to normal compass heading for display
#kpv['TakeoffTurnOntoRunway'] = [(block.start+turn_onto_runway,head_takeoff - head_mag[turn_onto_runway],head_mag.param_name)]



class AccelerationNormalDuringTakeoffMax(KeyPointValueNode):
    def derive(self, acceleration_normal=P('Acceleration Normal'),
               liftoff=KTI('Liftoff')):
        return NotImplemented

        
class AltitudeMax(KeyPointValueNode):
    def derive(self, alt_std=P('Altitude STD'),
               airs=S('Airborne')):
        # For commented version, see GlideslopeDeviation1500To1000FtMax
        for air in airs:
            index, value = max_value(alt_std.array, air.slice)
            self.create_kpv(index, value)
    """
    I think this version is not needed - DJ 23/12/11
    def derive(self, alt_std=P('Altitude STD')): ##, airborne=S('Airborne')):
        max_index = alt_std.array.argmax()
        self.create_kpv(max_index, alt_std.array[max_index])
    """
        

class AltitudeWithFlapsMax(KeyPointValueNode):
    def derive(self, alt_std=P('Altitude STD'), flap=P('Flap'),
               airborne=S('Airborne')):
        return NotImplemented


class FlapAtTouchdown(KeyPointValueNode):
    def derive(self, flap=P('Flap'), touchdown=KTI('Touchdown')):
        return NotImplemented


# FIXME: Bounced Landing name duplicated between KPV and Section!
class BouncedLanding(KeyPointValueNode):
    def derive(self, bounced_landing=S('Bounced Landing Section')):
        return NotImplemented


class RateOfDescent500ToTouchdownMax(KeyPointValueNode):
    def derive(self, roc=P('Rate Of Climb'),
               _500_ft_in_final_approach=KTI('500 Ft In Final Approach'),
               touchdown=KTI('Touchdown')):
        return NotImplemented
    

class RateOfDescent1000To500FtMax(KeyPointValueNode):
    def derive(self, roc=P('Rate Of Climb'),
               _1000_ft_in_approach=KTI('1000 Ft In Approach'),
               _500_ft_in_final_approach=KTI('500 Ft In Final Approach')):
        return NotImplemented


class RateOfDescent2000To1000FtMax(KeyPointValueNode):
    def derive(self, roc=P('Rate Of Climb'),
               _2000_ft_in_approach=KTI('2000 Ft In Approach'),
               _1000_ft_in_approach=KTI('1000 Ft In Approach')):
        return NotImplemented


class DontSinkWarning(KeyPointValueNode):
    def derive(self, gpws_dont_sink=P("GPWS Don't Sink")):
        return NotImplemented


class HeightAtConfigChangeFtTo3500FtMin(KeyPointValueNode):
    def derive(self, flap=P('Flap'), alt_aal=P('Altitude AAL'),
               liftoff=KTI('Liftoff'),
               _3500_ft_in_climb=KTI('3500 Ft In Climb')):
        return NotImplemented


class EGTTakeoffMax(KeyPointValueNode):
    name = 'EGT Takeoff Max'
    def derive(self, eng_n_egt=P('Eng EGT'), liftoff=KTI('Liftoff')):
        return NotImplemented


class AirspeedWithFlapXMax(KeyPointValueNode):
    def derive(self, flap=P('Flap'), airspeed=P('Airspeed')):
        return NotImplemented


class GlideslopeWarning(KeyPointValueNode):
    def derive(self, gpws_glideslope=P('GPWS Glideslope')):
        return NotImplemented


class GlideslopeDeviation1000To150FtMax(KeyPointValueNode):
    def derive(self, ils_glideslope=P('ILS Glideslope'),
               alt_aal = P('Altitude AAL For Flight Phases')):
        # For commented version, see GlideslopeDeviation1500To1000FtMax
        band = np.ma.masked_outside(alt_aal.array, 1000, 150)
        in_band_periods = np.ma.clump_unmasked(band)
        for this_slice in in_band_periods:
            begin = this_slice.start
            end = this_slice.stop
            if alt_aal.array[begin] > alt_aal.array[end-1]:
                index, value = max_abs_value(ils_glideslope.array, this_slice)
                self.create_kpv(index, value)


class GlideslopeDeviation1500To1000FtMax(KeyPointValueNode):
    def derive(self, ils_glideslope=P('ILS Glideslope'),
               alt_aal = P('Altitude AAL For Flight Phases')):
        
        # Slice through the height at the top and bottom of the band of interest
        band = np.ma.masked_outside(alt_aal.array, 1500, 1000)
        
        # Group the result into slices - note that 'Altitude AAL For Flight 
        # Phases' already has small masked sections repaired, so no allowance
        # is needed here for minor data corruptions.
        in_band_periods = np.ma.clump_unmasked(band)
        
        # Now scan each period...
        for this_period in in_band_periods:
            begin = this_period.start
            end = this_period.stop
            
            # We are only interested in descending periods...
            if alt_aal.array[begin] > alt_aal.array[end-1]:
                
                # Find where the maximum (absolute) deviation occured and
                # store the actual value. We can do abs on the statistics to
                # normalise this, but retaining the sign will make it
                # possible to look for direction of errors at specific
                # airports.
                index, value = max_abs_value(ils_glideslope.array, this_period)

                # and create the KPV.
                self.create_kpv(index, value)


class HeightAtGoAroundMin(KeyPointValueNode):
    def derive(self, go_around=P('Go Around'),
               alt_radio=P('Altitude Radio')): # FIXME: Go Around parameter??
        return NotImplemented


class SinkRateWarning(KeyPointValueNode):
    def derive(self, gpws_sink_rate=P('GPWS Sink Rate')):
        return NotImplemented


class AccelerationNormal20FtToGroundMax(KeyPointValueNode):
    name = 'Acceleration Normal 20 Ft To Ground Max'
    def derive(self, acceleration_normal=P('Acceleration Normal')):
        return NotImplemented


class HeadingDeviation100KtsToFtMax(KeyPointValueNode):
    def derive(self, head_mag=P('Heading Magnetic'), airspeed=P('Airspeed'),
               liftoff=KTI('Liftoff')):
        return NotImplemented


class Height1MinToTouchdown(KeyPointValueNode):
    def derive(self, altitude_aal=P('Altitude AAL'),
               _1_min_to_touchdown=KTI('1 Min To Touchdown')):
        return NotImplemented


class Height2MinToTouchdown(KeyPointValueNode):
    def derive(self, altitude_aal=P('Altitude AAL'),
               _2_min_to_touchdown=KTI('2 Min To Touchdown')):
        return NotImplemented


class HeightLost1000To2000FtMax(KeyPointValueNode):
    def derive(self, altitude_std=P('Altitude STD'),
               _1000_ft_in_climb=KTI('1000 Ft In Climb'),
               _2000_ft_in_climb=KTI('2000 Ft In Climb')):
        return NotImplemented


class HeightLost50To1000Max(KeyPointValueNode):
    def derive(self, altitude_std=P('Altitude STD'),
               _50_ft_in_initial_climb=KTI('50 Ft In Initial Climb'),
               _1000_ft_in_climb=KTI('1000 Ft In Climb')):
        return NotImplemented


class LateralGOnGround(KeyPointValueNode):
    def derive(self, acc_lat=P('Acceleration Lateral'),
               taxi_out=S('Taxi Out'), taxi_in=S('Taxi In')):
        return NotImplemented


class EngN13000FtToTouchdownMax(KeyPointValueNode):
    name = 'Eng N1 3000 Ft To Touchdown Max'
    def derive(self, eng_n1_avg=P('Eng N1 Avg'),
               _3000_ft_in_approach=KTI('3000 Ft In Approach'),
               touchdown=KTI('Touchdown')):
        return NotImplemented


class EngN1TakeoffMax(KeyPointValueNode):
    name = 'Eng N1 Takeoff Max'
    def derive(self, eng_n1_max=P('Eng N1 Max'), liftoff=KTI('Liftoff')):
        return NotImplemented


class FlapAtGearSelectedDown(KeyPointValueNode):
    def derive(self, flap=P('Flap'), gear_sel_down=P('Gear Selected Down')):
        return NotImplemented


class HeightAtConfigChange1500FtToTouchdownMin(KeyPointValueNode):
    def derive(self, flap=P('Flap'),
               _1500_ft_in_approach=KTI('1500 Ft In Approach'),
               touchdown=KTI('Touchdown')):
        return NotImplemented


class HeightAtConfigChange1500FtToTouchdownMin(KeyPointValueNode):
    def derive(self, flap=P('Flap'),
               _1500_ft_in_approach=KTI('1500 Ft In Approach'),
               touchdown=KTI('Touchdown')):
        return NotImplemented


class SuspectedLevelBust(KeyPointValueNode):
    def derive(self, level_bust=S('Level Bust')):
        return NotImplemented


class LocalizerDeviation1000To150FtMax(KeyPointValueNode):
    def derive(self, ils_loc=P('ILS Localizer'),
               alt_aal = P('Altitude AAL For Flight Phases')):
        # For commented version, see GlideslopeDeviation1500To1000FtMax
        band = np.ma.masked_outside(alt_aal.array, 1000, 150)
        in_band_periods = np.ma.clump_unmasked(band)
        for this_period in in_band_periods:
            begin = this_period.start
            end = this_period.stop
            if alt_aal.array[begin] > alt_aal.array[end-1]:
                index = np.ma.argmax(np.ma.abs(ils_loc.array[begin:end]))
                when = begin + index
                value = ils_loc.array[when]
                self.create_kpv(when, value)


class LocalizerDeviation1500To1000FtMax(KeyPointValueNode):
    def derive(self, ils_loc=P('ILS Localizer'),
               alt_aal = P('Altitude AAL For Flight Phases')):
        # For commented version, see GlideslopeDeviation1500To1000FtMax
        band = np.ma.masked_outside(alt_aal.array, 1500, 1000)
        in_band_periods = np.ma.clump_unmasked(band)
        for this_period in in_band_periods:
            begin = this_period.start
            end = this_period.stop
            if alt_aal.array[begin] > alt_aal.array[end-1]:
                index = np.ma.argmax(np.ma.abs(ils_loc.array[begin:end]))
                when = begin + index
                value = ils_loc.array[when]
                self.create_kpv(when, value)


class Flare20FtToTouchdown(KeyPointValueNode):
    def derive(self, alt_rad=P('Altitude Radio'),
               _25_ft_to_touchdown=KTI('25 Ft To Touchdown'),
               touchdown=KTI('Touchdown')):
        return


class LowPowerLessThan500Ft10Sec(KeyPointValueNode):
    def derive(self, eng_n1_min=P('Eng N1 Minimum'),
               _500_ft_in_final_approach=KTI('500 Ft In Final Approach')):
        return NotImplemented


class GroundspeedRTOMax(KeyPointValueNode):
    name = 'Groundspeed RTO Max'
    def derive(self, groundspeed=P('Groundspeed'),
               rejected_takeoff=S('Rejected Takeoff')):
        return NotImplemented


class EngN1Max(KeyPointValueNode):
    def derive(self, eng_n1=P('Eng N1')):
        return NotImplemented


class EngN2CyclesMax(KeyPointValueNode):
    def derive(self, eng_n2=P('Eng N2')):
        return NotImplemented


class EngN2Max(KeyPointValueNode):
    def derive(self, eng_n2=P('Eng N2')):
        return NotImplemented


class EngOIPMax(KeyPointValueNode):
    name = 'Eng OIP Max'
    def derive(self, eng_oil_press=P('Eng Oil Press')):
        return NotImplemented


class EngOIPMin(KeyPointValueNode):
    name = 'Eng OIP Min'
    def derive(self, eng_oil_press_low=P('Eng Oil Press Low')):
        return NotImplemented


class EngOITMax(KeyPointValueNode):
    name = 'Eng OIT Max'
    def derive(self, eng_oil_temp=P('Eng (1) Oil Temp')):
        return NotImplemented


class FuelQtyAtLiftoff(KeyPointValueNode):
    def derive(self, fuel_qty=P('Fuel Qty'), liftoffs=KTI('Liftoff')):
        self.create_kpvs_at_ktis(fuel_qty.array, liftoffs)


class FuelQtyAtTouchdown(KeyPointValueNode):
    def derive(self, fuel_qty=P('Fuel Qty'), touchdowns=KTI('Touchdown')):
        self.create_kpvs_at_ktis(fuel_qty.array, touchdowns)


class GrossWeightAtLiftoff(KeyPointValueNode):
    def derive(self, gross_weight=P('Gross Weight'), liftoffs=KTI('Liftoff')):
        self.create_kpvs_at_ktis(gross_weight.array, liftoffs)


class GrossWeightAtTouchdown(KeyPointValueNode):
    def derive(self, gross_weight=P('Gross Weight'),
               touchdowns=KTI('Touchdown')):
        self.create_kpvs_at_ktis(gross_weight.array, touchdowns)


class PitchCyclesMax(KeyPointValueNode):
    def derive(self, pitch=P('Pitch')):
        return NotImplemented


class Pitch35To400FtMax(KeyPointValueNode):
    def derive(self, pitch=P('Pitch'),
               alt_aal = P('Altitude AAL For Flight Phases')):
        # For commented version, see GlideslopeDeviation1500To1000FtMax
        band = np.ma.masked_outside(alt_aal.array, 35, 400)
        in_band_periods = np.ma.clump_unmasked(band)
        for this_period in in_band_periods:
            begin = this_period.start
            end = this_period.stop
            if alt_aal.array[begin] < alt_aal.array[end-1]:  # Climbing, so check
                index = np.ma.argmax(pitch.array[begin:end])
                when = begin + index
                value = pitch.array[when]
                self.create_kpv(when, value)


class Pitch1000To100FtMax(KeyPointValueNode):
    def derive(self, pitch=P('Pitch'), _1000_ft_in_approach=KTI('1000 Ft In Approach'),
               _100_ft_in_final_approach=KTI('100 Ft In Final Approach')):
        return NotImplemented


class PitchAtLiftoff(KeyPointValueNode):
    def derive(self, pitch=P('Pitch'), liftoffs=KTI('Liftoff')):
        self.create_kpvs_at_ktis(pitch.array, liftoffs)


class Pitch5FtToGroundMax(KeyPointValueNode):
    def derive(self, pitch=P('Pitch'), landing=S('Landing')):
        return NotImplemented


class Pitch35To400FtMin(KeyPointValueNode):
    def derive(self, pitch=P('Pitch'),
               _35_ft_in_takeoff=KTI('35 Ft In Takeoff'),
               _400_ft_in_initial_climb=KTI('400 Ft In Initial Climb')):
        return NotImplemented


class Pitch1000To100FtMin(KeyPointValueNode):
    def derive(self, pitch=P('Pitch'),
               _1000_ft_in_approach=KTI('1000 Ft In Approach'),
               _100_ft_in_final_approach=KTI('100 Ft In Final Approach')):
        return NotImplemented


class Pitch20FtToTouchdownMin(KeyPointValueNode):
    def derive(self, pitch=P('Pitch'),
               _25_ft_to_touchdown=KTI('25 Ft To Touchdown'),
               touchdown=KTI('Touchdown')):
        return NotImplemented


class PitchRateDuringTakeoffMax(KeyPointValueNode):
    def derive(self, pitch_rate=P('Pitch Rate'), liftoff=KTI('Liftoff')):
        return NotImplemented


class PitchRate35To1500FtMax(KeyPointValueNode):
    def derive(self, pitch_rate=P('Pitch Rate'),
               _35_ft_in_takeoff=KTI('35 Ft In Takeoff'),
               _1500_ft_in_climb=KTI('1500 Ft In Climb')):
        return NotImplemented


class PitchRateFrom2DegreesOfPitchTo35FtMin(KeyPointValueNode):
    def derive(self, pitch_rate=P('Pitch Rate'), liftoff=KTI('Liftoff'),
               _35_ft_in_takeoff=KTI('35 Ft In Takeoff')):
        return NotImplemented


class PowerOnWithSpeedbrakesDeployedDurationGreaterThanLimit(KeyPointValueNode):
    def derive(self, eng_n1_average=P('Eng N1 Avg'),
               speedbrake=P('Speedbrake')):
        return NotImplemented


class PullUpWarning(KeyPointValueNode):
    def derive(self, gpws_pull_up=P('GPWS Pull Up')):
        return NotImplemented


class RollCycles1000FtToTouchdownMax(KeyPointValueNode):
    def derive(self, roll=P('Roll'),
               _1000_ft_in_approach=KTI('1000 Ft In Approach'),
               touchdown=KTI('Touchdown')):
        return NotImplemented


class RollBetween100And500FtMax(KeyPointValueNode):
    def derive(self, roll=P('Roll'),
               _100_ft_in_initial_climb=KTI('100 Ft In Initial Climb'),
               _500_ft_in_initial_climb=KTI('500 Ft In Initial Climb')):
        return NotImplemented


class RollBetween500And1500FtMax(KeyPointValueNode):
    def derive(self, roll=P('Roll'),
               _500_ft_in_initial_climb=KTI('500 Ft In Initial Climb'),
               _1500_ft_in_climb=KTI('1500 Ft In Climb')):
        return NotImplemented


class RollBelow20FtMax(KeyPointValueNode):
    def derive(self, roll=P('Roll'),
               _25_ft_to_touchdown=KTI('25 Ft To Touchdown'),
               touchdown=KTI('Touchdown')):
        return NotImplemented


class RollAbove1500FtMax(KeyPointValueNode):
    def derive(self, roll=P('Roll'), alt_rad=P('Altitude Radio')):
        return NotImplemented


class RudderReversalAbove50Ft(KeyPointValueNode):
    def derive(self, rudder_reversal=S('Rudder Reversal')):
        return NotImplemented


class AirspeedWithGearSelectedDownMax(KeyPointValueNode):
    def derive(self, airspeed=P('Airspeed'),
               gear_sel_down=P('Gear Selected Down')):
        return NotImplemented


class AirspeedAtGearSelectedDown(KeyPointValueNode):
    def derive(self, airspeed=P('Airspeed'),
               gear_sel_down=P('Gear Selected Down')):
        return NotImplemented


class AirspeedAtGearSelectedUp(KeyPointValueNode):
    def derive(self, airspeed=P('Airspeed'), gear_sel_up=P('Gear Selected Up')):
        return NotImplemented


class TaxiSpeedTurningMax(KeyPointValueNode):
    def derive(self, groundspeed=P('Groundspeed'), on_ground=S('On Ground')):
        return NotImplemented


class MACHMMOMax(KeyPointValueNode):
    name = 'MACH MMO Max'
    def derive(self, mach=P('MACH')):
        return NotImplemented


class AirspeedVref500FtToTouchdownMax(KeyPointValueNode):
    def derive(self, airspeed=P('Airspeed')):
        return NotImplemented


"""
Implemented above
class Airspeed1000To500FtMax(KeyPointValueNode):
    def derive(self, airspeed=P('Airspeed')):
        return NotImplemented
"""

class AirspeedWithFlap1Max(KeyPointValueNode):
    def derive(self, airspeed=P('Airspeed'), flap=P('Flap')):
        return NotImplemented


class AirspeedWithFlap2Max(KeyPointValueNode):
    def derive(self, airspeed=P('Airspeed'), flap=P('Flap')):
        return NotImplemented


class AirspeedWithFlap5Max(KeyPointValueNode):
    def derive(self, airspeed=P('Airspeed'), flap=P('Flap')):
        return NotImplemented


class AirspeedWithFlap15Max(KeyPointValueNode):
    def derive(self, airspeed=P('Airspeed'), flap=P('Flap')):
        return NotImplemented


class AirspeedWithFlap25Max(KeyPointValueNode):
    def derive(self, airspeed=P('Airspeed'), flap=P('Flap')):
        return NotImplemented


class AirspeedWithFlap40Max(KeyPointValueNode):
    def derive(self, airspeed=P('Airspeed'), flap=P('Flap')):
        return NotImplemented


class AirspeedWithFlap30Max(KeyPointValueNode):
    def derive(self, airspeed=P('Airspeed'), flap=P('Flap')):
        return NotImplemented


class AirspeedWithFlap10Max(KeyPointValueNode):
    def derive(self, airspeed=P('Airspeed'), flap=P('Flap')):
        return NotImplemented


class AirspeedVrefAtTouchdown(KeyPointValueNode):
    def derive(self, airspeed=P('Airspeed'), vref=P('Vref')):
        return NotImplemented


class AirspeedBelow3000FtMax(KeyPointValueNode):
    def derive(self, airspeed=P('Airspeed'), alt_aal=P('Altitude AAL For Flight Phases')):
        return NotImplemented


class TaxiSpeedTurningMax(KeyPointValueNode):
    def derive(self, groundspeed=P('Groundspeed')):
        return NotImplemented


class AirspeedV2AtLiftoff(KeyPointValueNode):
    name = 'Airspeed V2 At Liftoff'
    def derive(self, airspeed=P('Airspeed'), liftoff=KTI('Liftoff')):
        return NotImplemented


class AirspeedBetween90SecToTouchdownAndTouchdownMax(KeyPointValueNode):
    def derive(self, airspeed=P('Airspeed'),
               _90_sec_to_touchdown=KTI('90 Sec To Touchdown'),
               touchdown=KTI('Touchdown')):
        return NotImplemented


class AirspeedV235To400FtMin(KeyPointValueNode):
    name = 'Airspeed V2 35 To 400 Ft Min'
    def derive(self, airspeed=P('Airspeed'),
               _35_ft_in_takeoff=KTI('35 Ft In Takeoff'),
               _400_ft_in_initial_climb=KTI('400 Ft In Initial Climb')):
        return NotImplemented


class AirspeedV2400To1500FtMin(KeyPointValueNode):
    name = 'Airspeed V2 400 To 1500 Ft Min'
    def derive(self, airspeed=P('Airspeed'),
               _400_ft_in_initial_climb=KTI('400 Ft In Initial Climb'),
               _1500_ft_in_climb=KTI('1500 Ft In Climb')):
        return NotImplemented


class AirspeedVrefLast2MinutesToTouchdownMin(KeyPointValueNode):
    def derive(self, airspeed=P('Airspeed'),
               _2_min_to_touchdown=KTI('2 Min To Touchdown'),
               touchdown=KTI('Touchdown')):
        return NotImplemented


class SpeedbrakesDeployed1000To25Ft(KeyPointValueNode):
    def derive(self, speedbrake=P('Speedbrake'),
               _1000_ft_in_approach=KTI('1000 Ft In Approach'),
               _25_ft_to_touchdown=KTI('25 Ft To Touchdown')):
        return NotImplemented


class FlapWithSpeedbrakesDeployedMax(KeyPointValueNode):
    def derive(self, flap=P('Flap'), speedbrake=P('Speedbrake')):
        return NotImplemented


class StickShakerActivated(KeyPointValueNode):
    def derive(self, stick_shaker=P('Stick Shaker')):
        return NotImplemented


class GPWSTerrainWarning(KeyPointValueNode):
    name = 'GPWS Terrain Warning'
    def derive(self, gpws_terrain=P('GPWS Terrain')):
        return NotImplemented


class GPWSTerrainPullUpWarning(KeyPointValueNode):
    name = 'GPWS Terrain Pull Up Warning'
    def derive(self, gpws_terrain_pull_up=P('GPWS Terrain Pull Up')):
        return NotImplemented


class ThrottleCycles1000FtToTouchdownMax(KeyPointValueNode):
    def derive(self, thrust_lever_n=P('Thrust Lever')):
        return NotImplemented


class TooLowFlapWarning(KeyPointValueNode):
    def derive(self, gpws_too_low_flap=P('GPWS Too Low Flap'), flap=P('Flap')):
        return NotImplemented


class TooLowGearWarning(KeyPointValueNode):
    def derive(self, gpws_too_low_gear=P('GPWS Too Low Gear')):
        return NotImplemented


class GPWSTooLowTerrainWarning(KeyPointValueNode):
    name = 'GPWS Too Low Terrain Warning'
    def derive(self, gpws_too_low_terrain=P('GPWS Too Low Terrain')):
        return NotImplemented


class VibrationN1GreaterThanLimitDurationGreaterThanLimit(KeyPointValueNode):
    name = 'Vibration N1 Greater Than Limit Duration Greater Than Limit'
    def derive(self, eng_n_vib_n1=P('Eng Vib N1'),
               airborne=S('Airborne')):
        return NotImplemented


class VibrationN2GreaterThanLimitDurationGreaterThanLimit(KeyPointValueNode):
    name = 'Vibration N2 Greater Than Limit Duration Greater Than Limit'
    def derive(self, eng_vib_n2=P('Eng Vib N2'),
               airborne=S('Airborne')):
        return NotImplemented


class WindshearWarningBelow1500Ft(KeyPointValueNode):
    def derive(self, gpws_windshear=P('GPWS Windshear'),
               alt_aal=P('Altitude AAL')):
        return NotImplemented


class TaxiSpeedStraight(KeyPointValueNode):
    def derive(self, groundspeed=P('Groundspeed'), rot=P('Rate Of Turn')):
        return NotImplemented


class TaxiSpeedTurning(KeyPointValueNode):
    def derive(self, groundspeed=P('Groundspeed'), rot=P('Rate Of Turn')):
        return NotImplemented


class LowPowerInFinalApproach10Sec(KeyPointValueNode):
    def derive(self, eng_avg=P('Eng N1 Average'),
               _1000_ft_in_approach=KTI('1000 Ft In Approach'),
               _50_ft_to_touchdown=KTI('50 Ft To Touchdown')):
        return NotImplemented

<|MERGE_RESOLUTION|>--- conflicted
+++ resolved
@@ -2,16 +2,9 @@
 import numpy as np
 
 from analysis import settings
-<<<<<<< HEAD
-
 from analysis.library import (max_abs_value, max_continuous_unmasked, 
                               max_value, min_value, repair_mask, value_at_time)
 from analysis.node import  KeyPointValue, KPV, KeyPointValueNode, KTI, P, S
-=======
-from analysis.library import (min_value, max_value, max_abs_value, 
-                              value_at_time)
-from analysis.node import  KeyPointValue, KeyPointValueNode, KTI, P, S
->>>>>>> cc65bc1d
 
 
 class Airspeed1000To500FtMax(KeyPointValueNode):
@@ -333,9 +326,21 @@
 
 
 class MACHMax(KeyPointValueNode):
+    #TODO: Test
     name = 'MACH Max'
-    def derive(self, mach=P('MACH')):
-        return NotImplemented
+    def derive(self, mach=P('MACH'), fast=S('Fast')):
+        for sect in fast:
+            index, value = max_value(mach.array, sect.slice)
+            self.create_kpv(index, value)
+
+
+class AltitudeAtMACHMax(KeyPointValueNode):
+    #TODO: Test
+    name = 'Altitude At MACH Max'
+    def derive(self, max_mach=KPV('MACHMax'), alt_std=P('Altitude STD')):
+        # Aligns Altitude to MACH to ensure we have the most accurate
+        # altitude reading at the point of Maximum MACH
+        self.create_kpvs_at_kpvs(alt_std, max_mach)
 
 
 class GroundSpeedOnGroundMax(KeyPointValueNode):
@@ -1079,12 +1084,6 @@
         return NotImplemented
 
 
-class MACHMMOMax(KeyPointValueNode):
-    name = 'MACH MMO Max'
-    def derive(self, mach=P('MACH')):
-        return NotImplemented
-
-
 class AirspeedVref500FtToTouchdownMax(KeyPointValueNode):
     def derive(self, airspeed=P('Airspeed')):
         return NotImplemented
