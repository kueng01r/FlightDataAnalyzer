import inspect
import logging
import numpy as np
import re
import copy

from abc import ABCMeta
from collections import namedtuple
from itertools import product
from operator import attrgetter

<<<<<<< HEAD
from analysis.library import (align, is_index_within_slice,
                              is_slice_within_slice, slices_above,
                              slices_below, slices_between, slices_from_to,
                              value_at_time)

=======
from analysis.library import (align, is_index_within_slice, 
                              is_slice_within_slice, value_at_time)
>>>>>>> d9847df0
from analysis.recordtype import recordtype

# Define named tuples for KPV and KTI and FlightPhase
KeyPointValue = recordtype('KeyPointValue', 'index value name slice datetime', 
                           field_defaults={'slice':slice(None)}, default=None)
KeyTimeInstance = recordtype('KeyTimeInstance', 'index name datetime latitude longitude', 
                             default=None)
Section = namedtuple('Section', 'name slice') #Q: rename mask -> slice/section

# Ref: django/db/models/options.py:20
# Calculate the verbose_name by converting from InitialCaps to "lowercase with spaces".
def get_verbose_name(class_name):
    if re.match('^_\d.*$', class_name):
        # Remove initial underscore to allow class names starting with numbers
        # e.g. '_1000FtInClimb' will become '1000 Ft In Climb'
        class_name = class_name[1:]
    return re.sub('(((?<=[a-z])[A-Z0-9])|([A-Z0-9](?![A-Z0-9]|$)))', ' \\1',
                  class_name).lower().strip()


def powerset(iterable):
    """
    Ref: http://docs.python.org/library/itertools.html#recipes
    powerset([1,2,3]) --> () (1,) (2,) (3,) (1,2) (1,3) (2,3) (1,2,3)
    """
    from itertools import chain, combinations
    s = list(iterable)
    return chain.from_iterable(combinations(s, r) for r in range(len(s)+1))


def get_param_kwarg_names(method):
    """
    Inspects a method's arguments and returns the defaults values of keyword
    arguments defined in the method.
    
    Raises ValueError if there are any args defined other than "self".
    
    :param method: Method to be inspected
    :type method: method
    :returns: Ordered list of default values of keyword arguments
    :rtype: list
    """
    args, varargs, varkw, defaults = inspect.getargspec(method)
    if not defaults or args[:-len(defaults)] != ['self'] or varargs:
        raise ValueError("Node '%s' must have kwargs, cannot accept no kwargs or any args other than 'self'. args:'%s' *args:'%s'" % (
            method.im_class.get_name(), args[1:], varargs))
    if varkw:
        # One day, could insert all available params as kwargs - but cannot
        # guarentee requirements will work
        raise NotImplementedError("Cannot define **kwargs")
    # alternative: return dict(zip(defaults, args[-len(defaults):]))
    return defaults

#------------------------------------------------------------------------------
# Abstract Node Classes
# =====================
class Node(object):
    __metaclass__ = ABCMeta

    name = '' # Optional, default taken from ClassName
    align_to_first_dependency = True
        
    def __init__(self, name='', frequency=1, offset=0):
        """
        Abstract Node. frequency and offset arguments are populated from the
        first available dependency parameter object.
        
        :param name: Name of parameter
        :type params: str
        :param frequency: Sample Rate / Frequency / Hz
        :type frequency: Int
        :param offset: Offset in Frame.
        :type offset: Float
        """
        #NB: removed check for dependencies to allow initialisation in def derive()
        ##if not self.get_dependency_names():
            ##raise ValueError("Every Node must have a dependency. Node '%s'" % self.__class__.__name__)
        if name:
            self.name = name + '' # for ease of testing, checks name is string ;-)
        else:
            self.name = self.get_name() # usual option
        self.frequency = self.sample_rate = self.hz = frequency # Hz
        self.offset = offset # secs
        
    def __repr__(self):
        #TODO: Add __class__.__name__?
        return "%s %sHz %.2fsecs" % (self.get_name(), self.frequency, self.offset)
        
    @classmethod
    def get_name(cls):
        """ class My2BNode -> 'My2B Node'
        """
        if cls.name:
            return cls.name
        else:
            # Create name from Class if name not specified!
            return get_verbose_name(cls.__name__).title()
    
    @classmethod
    def get_dependency_names(cls):
        """ Returns list of dependency names
        """
        # TypeError:'ABCMeta' object is not iterable?
        # this probably means dependencies for this class isn't a list!
        params = get_param_kwarg_names(cls.derive)
        return [d.name or d.get_name() for d in params]
    
    @classmethod
    def can_operate(cls, available):
        """
        Compares the string names of all dependencies against those available.
        
        Returns true if dependencies is a subset of available. For more
        specific operational requirements, override appropriately.
        
        This is a classmethod, so please remember to use the
        @classmethod decorator! (if you forget - it will break)
        
        :param available: Available parameters from the dependency tree
        :type available: list of strings
        
        Sample overrides for "Any deps available":
@classmethod
def can_operate(cls, available):
    # works with any combination of params available
    if any([d in available for d in cls.get_dependency_names()]):
        return True
    else:
        return False

@classmethod
def can_operate(cls, available):
    if set(cls.get_dependency_names()).intersection(available):
        return True  # if ANY are available
    else:
        return False  # we have none available
            
        """
        # ensure all names are strings
        if all([x in available for x in cls.get_dependency_names()]):
            return True
        else:
            return False
        
    @classmethod
    def get_operational_combinations(cls):
        """
        Compute every operational combination of dependencies.
        """
        options = []
        for args in powerset(cls.get_dependency_names()):
            if cls.can_operate(args):
                options.append(args)
        return options
    
    # removed abstract wrapper to allow initialisation within def derive(KTI('a'))
    ##@abstractmethod #TODO: Review removal.
    def get_aligned(self, align_to_param):
        """
        Return a version of self which is aligned to the incoming argument.
        """
        raise NotImplementedError("Abstract Method")
    
    def get_derived(self, args):
        """
        Accessor for derive method which first aligns all parameters to the
        first to ensure parameter data and indices are consistent.
        
        :param args: List of available Parameter objects
        :type args: list
        """
        if self.align_to_first_dependency:
            try:
                i, first_param = next(((n, a) for n, a in enumerate(args) if \
                                       a is not None and a.frequency))
            except StopIteration:
                pass
            else:
                for n, param in enumerate(args):
                    # if param is set and it's after the first dependency
                    if param and n > i:
                         # override argument in list in-place
                        args[n] = param.get_aligned(first_param)
        res = self.derive(*args)
        if res is NotImplemented:
            raise NotImplementedError("Class '%s' derive method is not implemented." % \
                                      self.__class__.__name__)
        elif res:
            raise UserWarning("Class '%s' should not have returned anything. Got: %s" % (
                self.__class__.__name__, res))
        return self
        
    # removed abstract wrapper to allow initialisation within def derive(KTI('a'))
    ##@abstractmethod #TODO: Review removal.
    def derive(self, **kwargs):
        """
        Accepts keyword arguments where the default determines the derive
        dependencies. Each keyword default must be a Parameter like object
        with attribute name or method get_name() returning a string
        representation of the Parameter.
        
        e.g. def derive(self, first_dep=P('not_available'), first_available=P('available'), another=MyDerivedNode:
                 pass
        
        Note: Although keywords are required to determine the derive method's 
        dependencies, Implementation actually provides the keywords using 
        positional arguments, providing None where the dependency is not 
        available.
        
        e.g. deps = [None, param_obj]
             node.derive(*deps)
             
        Results of derive are saved onto the object's attributes. See each
        implementation of Node.
        
        e.g. self.array = []
        
        Note: All params masked arrays can be manipulated as required within
        the scope of this method without affecting any other Node classes.
        This is because we write all results back to the hdf, therefore you
        cannot damage the interim numpy masked arrays.
        
        If an implementation does not adhere to the mask of an array, ensure
        that you document it in the docstring as follows:
        WARNING: Does not adhere to the MASK.
        
        :param kwargs: Keyword arguments where default is a Parameter object or Node class
        :type kwargs: dict
        :returns: No returns! Sets attributes on self to be accessed after calling derive.
        :rtype: None
        """
        raise NotImplementedError("Abstract Method")


class DerivedParameterNode(Node):
    """
    Base class for DerivedParameters which overide def derive() method.
    
    Also used during processing when creating parameters from HDF files as
    dependencies for other Nodes.
    """
    def __init__(self, name='', array=np.ma.array([]), frequency=1, offset=0, *args, **kwargs):
        # create array results placeholder
        self.array = array # np.ma.array derive result goes here!
        super(DerivedParameterNode, self).__init__(name=name, frequency=frequency, 
                                                   offset=offset, 
                                                   *args, **kwargs)
        
    def at(self, secs):
        """
        Interpolates to retrieve the most accurate value.
        
        :param secs: time delta from start of data in seconds
        :type secs: float or timedelta
        """
        try:
            # get seconds from timedelta
            secs = float(secs.total_seconds)
        except AttributeError:
            # secs is a float
            secs = float(secs)
        return value_at_time(self.array, self.frequency, self.offset, secs)
        
    def get_aligned(self, param):
        '''
        :param param: Node to align copy to.
        :type param: Node subclass
        :returns: A copy of self aligned to the input parameter.
        :rtype: DerivedParameterNode
        '''
        aligned_array = align(self, param)
        aligned_param = DerivedParameterNode(name=self.name,
                                             frequency=param.frequency,
                                             offset=param.offset)
        aligned_param.array = aligned_array
        return aligned_param 
    
    def slices_above(self, value):
        return slices_above(self.array, value)
    
    def slices_below(self, value):
        '''
        Repairs the mask to avoid a large number of slices being created.
        
        :param array:
        :type array: np.ma.masked_array
        :param value: Value to create slices below.
        :type value: float or int
        :returns: Slices where the array is above a certain value.
        :rtype: list of slice
        '''
        return slices_below(self.array, value)
    
    def slices_between(self, min_, max_):
        return slices_between(self.array, min_, max_)
    
    def slices_from_to(self, from_, to):
        return slices_from_to(self.array, from_, to)

P = Parameter = DerivedParameterNode # shorthand


class SectionNode(Node, list):
    '''
    Derives from list to implement iteration and list methods.
    
    Is a list of Section namedtuples, each with attributes .name and .slice
    '''
    def __init__(self, *args, **kwargs):
        '''
        List of slices where this phase is active. Has a frequency and offset.
        
        :param items: Optional keyword argument of initial items to be contained within self.
        :type items: list
        '''
        if 'items' in kwargs:
            self.extend(kwargs['items'])
            del kwargs['items']
        super(SectionNode, self).__init__(*args, **kwargs)

    def create_section(self, section_slice, name=''):
        section = Section(name or self.get_name(), section_slice)
        self.append(section)
        ##return section
        
    def create_sections(self, section_slices, name=''):
        for sect in section_slices:
            self.create_section(sect, name=name)
        
    #TODO: Accessor for 1Hz slice, 8Hz slice etc.
    def get_aligned(self, param):
        '''
        Creates a copy with section slices aligned to the frequency and offset
        of param.
        
        :param param: Parameter to align the copy of self to.
        :type param: Parameter object
        :returns: An object of the same type as self containing matching elements.
        :rtype: self.__class__
        '''
        aligned_node = self.__class__(frequency=param.frequency,
                                      offset=param.offset)
        multiplier = param.frequency / self.frequency
        offset = (self.offset - param.offset) * param.frequency
        for section in self:
            if section.slice.start is None:
                converted_start = None
            else:
                converted_start = (section.slice.start * multiplier) + offset
            if section.slice.stop is None:
                converted_stop = None
            else:
                converted_stop = (section.slice.stop * multiplier) + offset
            converted_slice = slice(converted_start, converted_stop)
            aligned_node.create_section(converted_slice, section.name)
        return aligned_node
    
    def _get_condition(self, within_slice=None, name=None):
        '''
        Returns a condition function which checks if the element is within
        a slice or has a specified name if they are provided.
        
        :param within_slice: Only return elements within this slice.
        :type within_slice: slice
        :param name: Only return elements with this name.
        :type name: str
        :returns: Either a condition function or None.
        :rtype: func or None
        '''
        if within_slice and name:
            return lambda e: is_slice_within_slice(e.slice, within_slice) and \
                   e.name == name
        elif within_slice:
            return lambda e: is_slice_within_slice(e.slice, within_slice)
        elif name:
            return lambda e: e.name == name
        else:
            return None
    
    def get(self, within_slice=None, name=None):
        '''
        Gets elements either within_slice or with name. Duplicated from
        FormattedNameNode. TODO: Share implementation with NameFormattedNode,
        slight differences between types make it difficult.
        
        :param within_slice: Only return elements within this slice.
        :type within_slice: slice
        :param name: Only return elements with this name.
        :type name: str
        :returns: An object of the same type as self containing matching elements.
        :rtype: self.__class__
        '''
        condition = self._get_condition(within_slice=within_slice, name=name)
        matching = filter(condition, self) if condition else self
        return self.__class__(name=self.name, frequency=self.frequency,
                              offset=self.offset, items=matching)
    
    def get_first(self, within_slice=None, name=None):
        '''
        :param within_slice: Only return elements within this slice.
        :type within_slice: slice
        :param name: Only return elements with this name.
        :type name: str
        :returns: First Section matching conditions.
        :rtype: Section
        '''
        matching = self.get(within_slice=within_slice, name=name)
        return min(matching, key=attrgetter('slice.start'))
    
    def get_last(self, within_slice=None, name=None):
        '''
        :param within_slice: Only return elements within this slice.
        :type within_slice: slice
        :param name: Only return elements with this name.
        :type name: str
        :returns: Last Section matching conditions.
        :rtype: Section
        '''
        matching = self.get(within_slice=within_slice, name=name)
        return max(matching, key=attrgetter('slice.stop'))
    
    def get_ordered_by_index(self, within_slice=None, name=None):
        '''
        :param within_slice: Only return elements within this slice.
        :type within_slice: slice
        :param name: Only return elements with this name.
        :type name: str
        :returns: An object of the same type as self containing elements ordered by index.
        :rtype: self.__class__
        '''
        matching = self.get(within_slice=within_slice, name=name)
        ordered_by_start = sorted(matching, key=attrgetter('slice.start'))
        return self.__class__(name=self.name, frequency=self.frequency,
                              offset=self.offset, items=ordered_by_start)
    

class FlightPhaseNode(SectionNode):
    """ Is a Section, but called "phase" for user-friendlyness!
    """
    # create_phase and create_phases are shortcuts for create_section and 
    # create_sections.
    create_phase = SectionNode.create_section
    create_phases = SectionNode.create_sections


class FormattedNameNode(Node, list):
    """
    NAME_FORMAT example: 
    'Speed in %(phase)s at %(altitude)d ft'

    NAME_VALUES example:
    {'phase'    : ['ascent', 'descent'],
     'altitude' : [1000,1500],}
    """
    NAME_FORMAT = ""
    NAME_VALUES = {}
    
    def __init__(self, *args, **kwargs):
        '''
        :param items: Optional keyword argument of initial items to be contained within self.
        :type items: list
        '''
        if 'items' in kwargs:
            self.extend(kwargs['items'])
            del kwargs['items']
        super(FormattedNameNode, self).__init__(*args, **kwargs)
        
    def __repr__(self):
        return '%s' % list(self)
    
    def names(self):
        """        
        :returns: The product of all NAME_VALUES name combinations
        :rtype: list
        """
        # cache option below disabled until required.
        ##if hasattr(self, 'names'):
            ##return self.names
        if not self.NAME_FORMAT and not self.NAME_VALUES:
            return [self.get_name()]
        names = []
        for a in product(*self.NAME_VALUES.values()): 
            name = self.NAME_FORMAT % dict(zip(self.NAME_VALUES.keys(), a))
            names.append(name)
        ##self.names = names  #cache
        return names
    
    def _validate_name(self, name):
        """
        :raises ValueError: If name is not a combination of self.NAME_FORMAT and self.NAME_VALUES.
        """
        if name in self.names():
            return True
        else:
            raise ValueError("invalid name '%s'" % name)
    
    def format_name(self, replace_values={}, **kwargs):
        """
        Formats NAME_FORMAT with interpolation values and returns a KPV object
        with index and value.
        
        Interpolation values not in FORMAT_NAME are ignored.        
        
        :raises KeyError: if required interpolation/replace value not provided.
        :raises TypeError: if interpolation value is of wrong type.
        """
        if not replace_values and not kwargs and not self.NAME_FORMAT:
            # have not defined name format to use, so create using name of node
            return self.get_name()
        rvals = replace_values.copy()  # avoid re-using static type
        rvals.update(kwargs)
        name = self.NAME_FORMAT % rvals  # common error is to use { inplace of (
        # validate name is allowed
        self._validate_name(name)
        return name # return as a confirmation it was successful
    
    def _get_condition(self, within_slice=None, name=None):
        '''
        Returns a condition function which checks if the element is within
        a slice or has a specified name if they are provided.
        
        :param within_slice: Only return elements within this slice.
        :type within_slice: slice
        :param name: Only return elements with this name.
        :type name: str
        :returns: Either a condition function or None.
        :rtype: func or None
        '''
        if within_slice and name:
            return lambda e: is_index_within_slice(e.index, within_slice) and \
                   e.name == name
        elif within_slice:
            return lambda e: is_index_within_slice(e.index, within_slice)
        elif name:
            return lambda e: e.name == name
        else:
            return None
    
    def get(self, within_slice=None, name=None):
        '''
        Gets elements either within_slice or with name.
        
        :param within_slice: Only return elements within this slice.
        :type within_slice: slice
        :param name: Only return elements with this name.
        :type name: str
        :returns: An object of the same type as self containing elements ordered by index.
        :rtype: self.__class__
        '''
        condition = self._get_condition(within_slice=within_slice, name=name)
        matching = filter(condition, self) if condition else self # Q: Should this return self.__class__?
        return self.__class__(name=self.name, frequency=self.frequency,
                              offset=self.offset, items=matching)
    
    def get_ordered_by_index(self, within_slice=None, name=None):
        '''
        Gets elements ordered by index (ascending) optionally filter 
        within_slice or by name.
        
        :param within_slice: Only return elements within this slice.
        :type within_slice: slice
        :param name: Only return elements with this name.
        :type name: str
        :returns: An object of the same type as self containing elements ordered by index.
        :rtype: self.__class__
        '''
        matching = self.get(within_slice=within_slice, name=name)
        ordered_by_index = sorted(matching, key=attrgetter('index'))
        return self.__class__(name=self.name, frequency=self.frequency,
                              offset=self.offset, items=ordered_by_index)
    
    def get_first(self, within_slice=None, name=None):
        '''
        Gets the element with the lowest index optionally filter within_slice or
        by name.
        
        :param within_slice: Only return elements within this slice.
        :type within_slice: slice
        :param name: Only return elements with this name.
        :type name: str
        :returns: First element matching conditions.
        :rtype: self
        '''
        matching = self.get(within_slice=within_slice, name=name)
        return min(matching, key=attrgetter('index')) if matching else None
    
    def get_last(self, within_slice=None, name=None):
        '''
        Gets the element with the lowest index optionally filter within_slice or
        by name.
        
        :param within_slice: Only return elements within this slice.
        :type within_slice: slice
        :param name: Only return elements with this name.
        :type name: str
        '''
        matching = self.get(within_slice=within_slice, name=name)
        return max(matching, key=attrgetter('index')) if matching else None
    
    def get_named(self, name, within_slice=None):
        '''
        Gets elements with name optionally filtered within_slice.
        
        :param name: Only return elements with this name.
        :type name: str
        :param within_slice: Only return elements within this slice.
        :type within_slice: slice
        :returns: An object of the same type as self containing the filtered elements.
        :rtype: self.__class__
        '''
        matching = self.get(within_slice=within_slice, name=name)
        return self.__class__(name=self.name, frequency=self.frequency,
                              offset=self.offset, items=matching)


class KeyTimeInstanceNode(FormattedNameNode):
    """
    TODO: determine what is required for get_derived to be stored in database
    """
    def __init__(self, *args, **kwargs):
        # place holder
        super(KeyTimeInstanceNode, self).__init__(*args, **kwargs)
        
    def create_kti(self, index, replace_values={}, **kwargs):
        '''
        Creates a KeyTimeInstance with the supplied index and creates a name
        from applying a combination of replace_values and kwargs as string
        formatting arguments to self.NAME_FORMAT. The KeyTimeInstance is
        appended to self.
        
        :param index: Index of the KeyTimeInstance within the data relative to self.frequency.
        :type index: int or float # Q: is float correct?
        :param replace_values: Dictionary of string formatting arguments to be applied to self.NAME_FORMAT.
        :type replace_values: dict
        :param kwargs: Keyword arguments will be applied as string formatting arguments to self.NAME_FORMAT.
        :type kwargs: dict
        :returns: The created KeyTimeInstance which is now appended to self.
        :rtype: KeyTimeInstance named tuple
        :raises KeyError: If a required string formatting key is not provided.
        :raises TypeError: If a string formatting argument is of the wrong type.
        '''
        name = self.format_name(replace_values, **kwargs)
        kti = KeyTimeInstance(index, name)
        self.append(kti)
        return kti
    
    def get_aligned(self, param):
        '''
        :param param: Node to align this KeyTimeInstanceNode to.
        :type param: Node subclass
        :returns: An copy of the KeyTimeInstanceNode with its contents aligned to the frequency and offset of param.
        :rtype: KeyTimeInstanceNode
        '''
        multiplier = param.frequency / self.frequency
        offset = (self.offset - param.offset) * param.frequency
        aligned_node = self.__class__(self.name, param.frequency,
                                      param.offset) 
        for kti in self:
            aligned_kti = copy.copy(kti)
            index_aligned = (kti.index * multiplier) + offset
            aligned_kti.index = index_aligned
            aligned_node.append(aligned_kti)
        return aligned_node


class KeyPointValueNode(FormattedNameNode):
    
    def __init__(self, *args, **kwargs):
        super(KeyPointValueNode, self).__init__(*args, **kwargs)

    def create_kpv(self, index, value, replace_values={}, **kwargs):
        '''
        Creates a KeyPointValue with the supplied index and value, and creates
        a name from applying a combination of replace_values and kwargs as 
        string formatting arguments to self.NAME_FORMAT. The KeyPointValue is
        appended to self.
        
        :param index: Index of the KeyTimeInstance within the data relative to self.frequency.
        :type index: int or float # Q: Is float correct?
        :param value: Value sourced at the index.
        :type value: float
        :param replace_values: Dictionary of string formatting arguments to be applied to self.NAME_FORMAT.
        :type replace_values: dict
        :param kwargs: Keyword arguments will be applied as string formatting arguments to self.NAME_FORMAT.
        :type kwargs: dict
        :returns: The created KeyPointValue which is now appended to self.
        :rtype: KeyTimeInstance named tuple
        :raises KeyError: If a required string formatting key is not provided.
        :raises TypeError: If a string formatting argument is of the wrong type.
        '''
        name = self.format_name(replace_values, **kwargs)
        kpv = KeyPointValue(index, value, name)
        self.append(kpv)
        return kpv
    
    def get_aligned(self, param):
        '''
        :param param: Node to align this KeyPointValueNode to.
        :type param: Node subclass
        :returns: An copy of the KeyPointValueNode with its contents aligned to the frequency and offset of param.
        :rtype: KeyPointValueNode
        '''
        multiplier = param.frequency / self.frequency
        offset = (self.offset - param.offset) * param.frequency
        aligned_node = self.__class__(self.name, param.frequency, param.offset)
        for kpv in self:
            aligned_kpv = copy.copy(kpv)
            aligned_kpv.index = (aligned_kpv.index * multiplier) + offset
            aligned_node.append(aligned_kpv)
        return aligned_node
    
    def get_max(self, within_slice=None, name=None):
        '''
        Gets the KeyPointValue with the maximum value optionally filter
        within_slice or by name.
        
        :param within_slice: Only return elements within this slice.
        :type within_slice: slice
        :param name: Only return elements with this name.
        :type name: str
        :rtype: KeyPointValue
        '''
        matching = self.get(within_slice=within_slice, name=name)
        return max(matching, key=attrgetter('value')) if matching else None
    
    def get_min(self, within_slice=None, name=None):
        '''
        Gets the KeyPointValue with the minimum value optionally filter
        within_slice or by name.
        
        :param within_slice: Only return elements within this slice.
        :type within_slice: slice
        :param name: Only return elements with this name.
        :type name: str
        :rtype: KeyPointValue
        '''
        matching = self.get(within_slice=within_slice, name=name)
        return min(matching, key=attrgetter('value')) if matching else None
    
    def get_ordered_by_value(self, within_slice=None, name=None):
        '''
        Gets the element with the maximum value optionally filter within_slice
        or by name.
        
        :param within_slice: Only return elements within this slice.
        :type within_slice: slice
        :param name: Only return elements with this name.
        :type name: str
        :rtype: KeyPointValueNode
        '''
        matching = self.get(within_slice=within_slice, name=name)
        ordered_by_value = sorted(matching, key=attrgetter('value'))
        return KeyPointValueNode(name=self.name, frequency=self.frequency,
                                 offset=self.offset, items=ordered_by_value)
    
    def create_kpvs_at_ktis(self, param, ktis):
        '''
        Creates KPVs by sourcing the array at each KTI index.
        
        :param array: Array to source values from.
        :type array: np.ma.masked_array
        :param ktis: KTIs with indices to source values within the array from.
        :type ktis: KeyTimeInstanceNode
        :returns None:
        :rtype: None
        '''
        for kti in ktis:
<<<<<<< HEAD
            value = value_at_time(param.array, param.hz, param.offset,
                                  kti.index)
            self.create_kpv(kti.index, value)

=======
            value = array[kti.index]
            if value is not np.ma.masked:
                self.create_kpv(kti.index, value)
    create_kpvs_at_kpvs = create_kpvs_at_ktis # both will work the same!
    
>>>>>>> d9847df0

class FlightAttributeNode(Node):
    '''
    Can only store a single value per Node, however the value can be any
    object (dict, list, integer etc). The class name serves as the name of the
    attribute.
    '''
    def __init__(self, *args, **kwargs):
        self._value = None
        super(FlightAttributeNode, self).__init__(*args, **kwargs)
        # FlightAttributeNodes inherit frequency and offset attributes from Node,
        # yet these are not relevant to them. TODO: Change inheritance.
        self.frequency = self.hz = self.sample_rate = None
        self.offset = None
    
    def set_flight_attribute(self, value):
        self.value = value
    set_flight_attr = set_flight_attribute
    
    def get_aligned(self, param):
        """
        Cannot align a flight attribute.
        """
        return self


class NodeManager(object):
    def __repr__(self):
        return 'NodeManager: x%d nodes in total' % (
            len(self.lfl) + len(self.requested) + len(self.derived_nodes) + 
            len(self.aircraft_info) + len(self.achieved_flight_record))
    
    def __init__(self, start_datetime, lfl, requested, derived_nodes,
                 aircraft_info, achieved_flight_record):
        """
        Storage of parameter keys and access to derived nodes.
        
        :param start_datetime: datetime of start of data file
        :type start_datetime: datetime
        :type lfl: list
        :type requested: list
        :type derived_nodes: dict
        :type aircraft_info: dict
        :type achieved_flight_record: dict
        """
        self.start_datetime = start_datetime
        self.lfl = lfl
        self.requested = requested
        self.derived_nodes = derived_nodes
        # Attributes:
        self.aircraft_info = aircraft_info
        self.achieved_flight_record = achieved_flight_record
        
    def keys(self):
        """
        :returns: Ordered list of all Node names stored within the manager.
        :rtype: list of str
        """
        return sorted(list(set(['Start Datetime'] \
                               + self.lfl \
                               + self.derived_nodes.keys() \
                               + self.aircraft_info.keys() \
                               + self.achieved_flight_record.keys())))

    def get_attribute(self, name):
        """
        Get an attribute value from aircraft_info or achieved_flight_record
        dictionaries. If key is None, returns None. If key is present,
        returns an Attribute.
        
        :param name: Attribute name.
        :type name: str
        :returns: Attribute if available.
        :rtype: Attribute object or None
        """
        if name == 'Start Datetime':
            return Attribute(name, value=self.start_datetime)
        if self.aircraft_info.get(name) is not None:
            return Attribute(name, value=self.aircraft_info[name])
        elif self.achieved_flight_record.get(name) is not None:
            return Attribute(name, value=self.achieved_flight_record[name])
        else:
            return None
    
    def operational(self, name, available):
        """
        Looks up the node by name and returns whether it can operate with the
        available dependencies.
        
        :param name: Name of Node.
        :type name: str
        :param available: Available dependencies to be passed into the derive method of the Node instance.
        :type available: list of str
        :returns: Result of Operational test on parameter.
        :rtype: bool
        """
        if name in self.lfl \
             or self.aircraft_info.get(name) is not None \
             or self.achieved_flight_record.get(name) is not None \
             or name == 'root':
            return True
        elif name in self.derived_nodes:
            #NOTE: Raises "Unbound method" here due to can_operate being overridden without wrapping with @classmethod decorator
            res = self.derived_nodes[name].can_operate(available)
            if not res:
                logging.debug("Derived Node %s cannot operate with available nodes: %s",
                              name, available)
            return res
        else:  #elif name in unavailable_deps:
            logging.debug("Node '%s' is unavailable", name)
            return False


# The following acronyms are intended to be used as placeholder values
# for kwargs in Node derive methods. Cannot instantiate Node subclass without 
# implementing derive.
class Attribute(object):
    def __repr__(self):
        return "Attribute '%s' : %s" % (self.name, self.value)
    
    def __init__(self, name, value=None):
        self.name = name
        self.value = value
        self.frequency = self.hz = self.sample_rate = None
        self.offset = None


A = Attribute
P = Parameter
S = SectionNode
KPV = KeyPointValueNode
KTI = KeyTimeInstanceNode<|MERGE_RESOLUTION|>--- conflicted
+++ resolved
@@ -9,16 +9,10 @@
 from itertools import product
 from operator import attrgetter
 
-<<<<<<< HEAD
 from analysis.library import (align, is_index_within_slice,
                               is_slice_within_slice, slices_above,
                               slices_below, slices_between, slices_from_to,
                               value_at_time)
-
-=======
-from analysis.library import (align, is_index_within_slice, 
-                              is_slice_within_slice, value_at_time)
->>>>>>> d9847df0
 from analysis.recordtype import recordtype
 
 # Define named tuples for KPV and KTI and FlightPhase
@@ -786,18 +780,11 @@
         :rtype: None
         '''
         for kti in ktis:
-<<<<<<< HEAD
             value = value_at_time(param.array, param.hz, param.offset,
                                   kti.index)
             self.create_kpv(kti.index, value)
-
-=======
-            value = array[kti.index]
-            if value is not np.ma.masked:
-                self.create_kpv(kti.index, value)
     create_kpvs_at_kpvs = create_kpvs_at_ktis # both will work the same!
-    
->>>>>>> d9847df0
+
 
 class FlightAttributeNode(Node):
     '''
