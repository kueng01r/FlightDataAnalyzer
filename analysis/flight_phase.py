import logging
import numpy as np
<<<<<<< HEAD
from analysis.library import repair_mask
from analysis.node import FlightPhaseNode, KTI, KeyTimeInstance, P, S
=======
from analysis.library import repair_mask, time_at_value
from analysis.node import A, Attribute, FlightPhaseNode, KeyTimeInstance, P, S, KTI
>>>>>>> c88eaf06
from analysis.settings import (AIRSPEED_THRESHOLD,
                               ALTITUDE_FOR_CLB_CRU_DSC,
                               HEADING_TURN_OFF_RUNWAY,
                               HEADING_TURN_ONTO_RUNWAY,
                               HYSTERESIS_FP_RAD_ALT,
                               INITIAL_CLIMB_THRESHOLD,
                               LANDING_THRESHOLD_HEIGHT,
                               RATE_OF_CLIMB_FOR_CLIMB_PHASE,
                               RATE_OF_CLIMB_FOR_DESCENT_PHASE,
                               RATE_OF_CLIMB_FOR_LEVEL_FLIGHT,
                               RATE_OF_TURN_FOR_FLIGHT_PHASES,
                               )


def shift_slices(slicelist,offset):
    """
    This function shifts a list of slices by offset. The need for this arises
    when a phase condition has been used to limit the scope of another phase
    calculation.
    """
    newlist = []
    for each_slice in slicelist:
        a = each_slice.start + offset
        b = each_slice.stop + offset
        newlist.append(slice(a,b))
    return newlist
    
    
class Airborne(FlightPhaseNode):
    def derive(self, roc=P('Rate Of Climb'), airs=P('Fast')):
        # Rate of climb limit set to identify both level flight and 
        # end of takeoff / start of landing.
        for air in airs:
            not_level_flight = np.ma.masked_inside(roc.array[air.slice], 
                                               -RATE_OF_CLIMB_FOR_LEVEL_FLIGHT,
                                               RATE_OF_CLIMB_FOR_LEVEL_FLIGHT)
            in_air = np.ma.flatnotmasked_edges(not_level_flight)
            in_air_slice = [slice(in_air[0],in_air[1])]
            self.create_phases(shift_slices(in_air_slice, air.slice.start))
            
            #try:
                #a,b = np.ma.flatnotmasked_edges(shift_slices(level_flight, air.slice.start))
                #self.create_phases([slice(a,b,None)])
            #except:
                #pass # Just don't create a phase if none exists.
        

class ApproachAndLanding(FlightPhaseNode):
    """
    This phase is used to identify an approach which may or may not include
    in a landing. It includes go-arounds, touch-and-go's and of course
    successful landings.
    
    Each Approach And Landing is associated with an airfield and a runway
    where possible. These are identified using:
    
    1. the heading on the runway (only if the aircraft lands)
    
    2. the ILS frequency (only if the ILS is tuned and localizer data is valid)
    
    3. the aircraft position at the lowest point of approach
    """

    # List the minimum acceptable parameters here
    @classmethod
    def can_operate(cls, available):
        if 'Altitude AAL For Flight Phases' in available:
            return True
        else:
            return False
        
    # List the optimal parameter set here
    def derive(self, alt_AAL=P('Altitude AAL For Flight Phases'),
               alt_rad=P('Altitude Radio For Flight Phases')):
        if len(alt_rad.array)>0: #  Test "if alt_rad" doesn't work - it's not None. TODO ??
            # Start the phase if we pass over high ground, so the radio
            # altitude falls below 3000ft before the pressure altitude
            app = np.ma.masked_where(np.ma.minimum(alt_AAL.array,alt_rad.array)
                                 >3000,alt_AAL.array)
        else:
            # Just use airfield elevation clearance
            app = np.ma.masked_where(alt_AAL.array>3000,alt_AAL.array)
        phases = np.ma.clump_unmasked(app)
        for phase in phases:
            begin = phase.start
            pit = np.ma.argmin(app[phase]) + begin
            if app[pit] < app[begin] :
                self.create_phase(phase)


class ClimbCruiseDescent(FlightPhaseNode):
    def derive(self, alt=P('Altitude For Climb Cruise Descent')):
        ccd = np.ma.masked_less(alt.array, ALTITUDE_FOR_CLB_CRU_DSC)
        self.create_phases(np.ma.clump_unmasked(ccd))


class ClimbFromBottomOfDescent(FlightPhaseNode):
    def derive(self, 
               toc=P('Top Of Climb'),
               eot=P('Climb Start'), # AKA End Of Takeoff
               bod=P('Bottom Of Descent')):
        # First we extract the kti index values into simple lists.
        toc_list = []
        for this_toc in toc:
            toc_list.append(this_toc.index)
            
        # Now see which follows a takeoff
        for this_eot in eot:
            eot = this_eot.index
            # Scan the TOCs
            closest_toc = None
            for this_toc in toc_list:
                if (eot < this_toc and
                    (this_toc < closest_toc
                     or
                     closest_toc == None)):
                    closest_toc = this_toc

            # Build the slice from what we have found.
            self.create_phase(slice(eot, closest_toc))        
        

        # Now see which follows this minimum
        for this_bod in bod:
            bod = this_bod.index
            # Scan the TODs
            closest_toc = None
            for this_toc in toc_list:
                if (bod < this_toc and
                    (this_toc < closest_toc
                     or
                     closest_toc == None)):
                    closest_toc = this_toc

            # Build the slice from what we have found.
            self.create_phase(slice(bod, closest_toc))        
        return 

        
class Climbing(FlightPhaseNode):
    def derive(self, roc=P('Rate Of Climb'), airs=S('Fast')):
        # Climbing is used for data validity checks and to reinforce regimes.
        for air in airs:
            climbing = np.ma.masked_less(roc.array[air.slice],
                                         RATE_OF_CLIMB_FOR_CLIMB_PHASE)
            climbing_slices = np.ma.clump_unmasked(climbing)
            self.create_phases(shift_slices(climbing_slices, air.slice.start))

      
class Cruise(FlightPhaseNode):
    def derive(self,
               ccds=P('Climb Cruise Descent'),
               tocs=P('Top Of Climb'),
               tods=P('Top Of Descent')):
        # We may have many phases, tops of climb and tops of descent at this time.
        # The problem is that they need not be in tidy order as the lists may
        # not be of equal lengths.
        for ccd in ccds:
            # Scan the TOCs.
            for toc in tocs:
                if ccd.slice.start <= toc.index <= ccd.slice.stop:
                    break
            else:
                toc = None
            # Scan the TODs.
            for tod in tods:
                if ccd.slice.start <= tod.index <= ccd.slice.stop:
                    break
            else:
                tod = None
            # Build the slice from what we have found.
            if toc and tod:
                self.create_phase(slice(toc.index, tod.index))
            elif toc:
                self.create_phase(slice(toc.index, ccd.slice.stop))
            elif tod:
                self.create_phase(slice(ccd.slice.start, tod.index))
            else:
                pass


class Descending(FlightPhaseNode):
    """ Descending faster than 800fpm towards the ground
    """
    def derive(self, roc=P('Rate Of Climb'), airs=P('Fast')):
        # Rate of climb and descent limits of 800fpm gives good distinction
        # with level flight.
        for air in airs:
            descending = np.ma.masked_greater(roc.array[air.slice],
                                              RATE_OF_CLIMB_FOR_DESCENT_PHASE)
            desc_slices = np.ma.clump_unmasked(descending)
            self.create_phases(shift_slices(desc_slices, air.slice.start))


class Descent(FlightPhaseNode):
    def derive(self, descending=Descending, roc=P('Rate Of Climb')):
        return NotImplemented


class DescentToBottomOfDescent(FlightPhaseNode):
    def derive(self, 
               tod=P('Top Of Descent'), 
               bod=P('Bottom Of Descent')):
        # First we extract the kti index values into simple lists.
        tod_list = []
        for this_tod in tod:
            tod_list.append(this_tod.index)

        # Now see which preceded this minimum
        for this_bod in bod:
            bod = this_bod.index
            # Scan the TODs
            closest_tod = None
            for this_tod in tod_list:
                if (bod > this_tod and
                    this_tod > closest_tod):
                    closest_tod = this_tod

            # Build the slice from what we have found.
            self.create_phase(slice(closest_tod, bod))        
        return 


class DescentLowClimb(FlightPhaseNode):
    def derive(self, alt=P('Altitude For Flight Phases')):
        dlc = np.ma.masked_greater(alt.array, ALTITUDE_FOR_CLB_CRU_DSC)
        dlc_list = np.ma.clump_unmasked(dlc)
        for this_dlc in dlc_list:
            if this_dlc.start == 0:
                dlc_list.remove(this_dlc)
            elif this_dlc.stop == len(alt.array):
                dlc_list.remove(this_dlc)
        self.create_phases(dlc_list)


class Fast(FlightPhaseNode):
    def derive(self, airspeed=P('Airspeed')):
        # Did the aircraft go fast enough to possibly become airborne?
        fast_where = np.ma.masked_less(repair_mask(airspeed.array),
                                       AIRSPEED_THRESHOLD)
        fast_slices = np.ma.clump_unmasked(fast_where)
        self.create_phases(fast_slices)
 

class FinalApproach(FlightPhaseNode):
    def derive(self, alt_AAL=P('Altitude AAL For Flight Phases'),
               alt_rad=P('Altitude Radio For Flight Phases'),
               app_lands=S('Approach And Landing')):
        for app_land in app_lands:
            
            # Allow for the hysteresis applied to the radio altimeter signal 
            # for phase computations
            thold = LANDING_THRESHOLD_HEIGHT+HYSTERESIS_FP_RAD_ALT
            app = np.ma.masked_where(np.ma.logical_or(
                alt_AAL.array[app_land.slice]>1000,
                alt_rad.array[app_land.slice]<thold), 
                                     alt_AAL.array[app_land.slice])
            phases = np.ma.clump_unmasked(app)
            for phase in phases:
                begin = app_land.slice.start + phase.start
                pit = np.ma.argmin(app[phase]) + begin
                if app[pit] < app[begin] :
                    self.create_phase(slice(begin, pit))
    
    
class InitialApproach(FlightPhaseNode):
    def derive(self, alt_AAL=P('Altitude AAL For Flight Phases'),
               app_lands=S('Approach And Landing')):
        for app_land in app_lands:
            # We already know this section is below the start of the initial
            # approach phase so we only need to stop at the transition to the
            # final approach phase.
            ini_app = np.ma.masked_where(alt_AAL.array[app_land.slice]<1000,
                                         alt_AAL.array[app_land.slice])
            phases = np.ma.clump_unmasked(ini_app)
            for phase in phases:
                begin = phase.start
                pit = np.ma.argmin(ini_app[phase]) + begin
                if ini_app[pit] < ini_app[begin] :
                    self.create_phases(shift_slices([slice(begin, pit)],
                                                   app_land.slice.start))


class LevelFlight(FlightPhaseNode):
    def derive(self, roc=P('Rate Of Climb'),airs=S('Airborne')):
        # Rate of climb limit set to identify both level flight and 
        # end of takeoff / start of landing.
        for air in airs:
            level_flight = np.ma.masked_outside(roc.array[air.slice], 
                                                -RATE_OF_CLIMB_FOR_LEVEL_FLIGHT,
                                                RATE_OF_CLIMB_FOR_LEVEL_FLIGHT)
            level_slices = np.ma.clump_unmasked(level_flight)
            self.create_phases(shift_slices(level_slices, air.slice.start))


class OnGround(FlightPhaseNode):
    def derive(self, airspeed=P('Airspeed')):
        # Did the aircraft go fast enough to possibly become airborne?
        fast_where = np.ma.masked_less(airspeed.array, AIRSPEED_THRESHOLD)
        a,b = np.ma.flatnotmasked_edges(fast_where)
        self.create_phases([slice(a, b, None)])
    
'''
RTO is like this :o)
class RejectedTakeoff(FlightPhaseNode):
    def derive(self, fast=Fast._section, level=LevelFlight._section):
        if len(fast) > 0 and len(level) = 0:
            # Went fast down the runway but never got airborne,
            # so must be a rejected takeoff.
            self.create_phases(somehow the same as the Fast slice !)
'''

    
class Turning(FlightPhaseNode):
    """
    Rate of Turn is greater than +/- RATE_OF_TURN_FOR_FLIGHT_PHASES
    """
    def derive(self, rate_of_turn=P('Rate Of Turn')):
        turning = np.ma.masked_inside(rate_of_turn.array,
                                      RATE_OF_TURN_FOR_FLIGHT_PHASES * (-1.0),
                                      RATE_OF_TURN_FOR_FLIGHT_PHASES)
        
        turn_slices = np.ma.clump_unmasked(turning)
        self.create_phases(turn_slices)
        

  
    
#TODO: Move below into "Derived" structure!
def takeoff_and_landing(block, fp, ph, kpt, kpv):
    pass # added to remove syntax error, CJ

    
#===============================================================================
#         TAKEOFF 
#===============================================================================
class Takeoff(FlightPhaseNode):
    """
    This flight phase starts as the aircraft turns onto the runway and ends
    as it climbs through 35ft. Subsequent KTIs and KPV computations identify
    the specific moments and values of interest within this phase.
    """
    def derive(self, fast=S('Fast'),
               head=P('Heading Continuous'),
               alt_aal=P('Altitude AAL For Phases')
               ):
        for speedy in fast:
            # This basic flight phase cuts data into fast and slow sections.
            # We know a takeoff comes at the start of the phase.
            
            # The aircraft is part way down it's takeoff run at the start of 
            # the section.
            takeoff_run = speedy.slice.start
            
            # Note: This algorithm works across the entire data array, and
            # not just inside the speedy slice, so the final indeces are
            # absolute and not relative references.

            #-------------------------------------------------------------------
            # Find the start of the takeoff phase from the turn onto the runway.

            # The heading at the start of the slice is taken as a datum for now.
            datum = head.array[takeoff_run]
            
            # Track back to the turn
            # If he took more than 5 minutes on the runway we're not interested!
            first = takeoff_run - 300*head.frequency
            takeoff_begin = time_at_value(np.ma.abs(head.array-datum),
                                          head.frequency, head.offset,
                                          first, takeoff_run,
                                          HEADING_TURN_ONTO_RUNWAY)

            #-------------------------------------------------------------------
            # Find the end of the takeoff phase as we climb through 35ft.
            
            # If it takes more than 5 minutes, he's certainly not doing a normal
            # takeoff !
            last = takeoff_run + 300*head.frequency
            takeoff_end = time_at_value(alt_aal.array,
                                        head.frequency, head.offset,
                                        takeoff_run, last,
                                        INITIAL_CLIMB_THRESHOLD)
 
            #-------------------------------------------------------------------
            # Create a phase for this takeoff
            self.create_phases([slice(takeoff_begin, takeoff_end)])
            
#===============================================================================
#         LANDING 
#===============================================================================
class Landing(FlightPhaseNode):
    """
    This flight phase starts at 50 ft in the approach and ends as the
    aircraft turns off the runway. Subsequent KTIs and KPV computations
    identify the specific moments and values of interest within this phase.
    """
    def derive(self, fast=S('Fast'),
               head=P('Heading Continuous'),
               alt_aal=P('Altitude AAL For Phases')
               ):
        for speedy in fast:
            # See takeoff phase for comments on how the algorithm works.

            landing_run = speedy.slice.stop
            datum = head.array[landing_run]
            
            first = landing_run - 300*head.frequency
            landing_begin = time_at_value(alt_aal.array,
                                        head.frequency, head.offset,
                                        first, landing_run,
                                        LANDING_THRESHOLD_HEIGHT)
 
            last = landing_run + 300*head.frequency
            landing_end = time_at_value(np.ma.abs(head.array-datum),
                                          head.frequency, head.offset,
                                          landing_run, last,
                                          HEADING_TURN_OFF_RUNWAY)

            self.create_phases([slice(landing_begin, landing_end)])
#===============================================================================
            
            
            
            """ Commented out to remove syntax error! CJ
&&&&&&&&&&&&&&&&&&&&&&&&&&&&&&&&&&&&&&&&&&&&&&&&&&&&&&&&&&&&&&&&&&&&&&&&&&&&&&&&

            # Now find when we go through 35 ft in climbout.
            for any_toff in end_toff:
                if end_toff.index this is horrible, trying to find the takeoff we are looking for.
                
                Alternatively I compute exactly the same thing as in the KTI again.
                
                Either way this is ugly.
                
                            
&&&&&&&&&&&&&&&&&&&&&&&&&&&&&&&&&&&&&&&&&&&&&&&&&&&&&&&&&&&&&&&&&&&&&&&&&&&&&&&&
            
        
        
        

    # Record the heading at airspeed_threshold, part way down the runway:
    head_takeoff = head_mag[kpt['TakeoffStartEstimate']]
    
    # Track back to find where the aircraft turned onto the runway
    '''
    # Version 1 using Numpy - fails when there is no suitable data to trigger a mask edge.
    countback,dummy = np.ma.flatnotmasked_edges(
                      np.ma.masked_where(
                          np.ma.abs(head_takeoff - head_mag[start_toff:0:-1]) < 15.0,
                          head_mag[start_toff:0:-1] ))
    '''
    
    # Version 2 using loop - preferred as it deals with lack of turn data.
    turn_onto_runway = kpt['TakeoffStartEstimate']
    
    while abs(head_takeoff - head_mag[turn_onto_runway]) < 15.0:
        turn_onto_runway -= 1
        if turn_onto_runway == 0:
            logging.info ('\Data did not contain turn onto runway')
            break

    if turn_onto_runway < kpt['TakeoffStartEstimate']: # Only record the runway turnoff if it was recorded.
        kpt['TakeoffTurnOntoRunway'] = turn_onto_runway # A better indication of the start of the takeoff
        
    '''    
    # Version 3 using new Seek method:
    seek (self, start, end, value):
    Not used as it would mean computing a new parameter (abs(heading change)) for little benefit.
    '''    
        
    # Over the takeoff phase, average the stable altimeter readings to get the airport altitude
    '''
    First version:
    altitude_of_takeoff_airfield_a = np.ma.mean(np.ma.masked_where
                                                (np.ma.abs(rate_of_climb[kpt['TakeoffStartEstimate']:kpt['TakeoffEndEstimate']]) > 100,
                                                 altitude_std[kpt['TakeoffStartEstimate']:kpt['TakeoffEndEstimate']]))
    '''
    
    '''
    Second version:
    #Simpler (and better) computation:
    takeoff_level_begin = max(kpt['TakeoffStartEstimate']-30,0) # Trap for running out of data
    takeoff_level_end = kpt['TakeoffStartEstimate']
    takeoff_level_midpoint = (takeoff_level_begin + takeoff_level_end)/2.0
    altitude_of_takeoff_airfield = np.ma.mean(altitude_std[takeoff_level_begin:takeoff_level_end])
    
    kpv['AltitudeTakeoff'] = [( block.start+takeoff_level_midpoint, 
                              altitude_of_takeoff_airfield,
                              altitude_std.param_name)]
    
    altitude_aal_takeoff = DerivedParameter('Altitude_AAL_Takeoff', altitude_std)
    altitude_aal_takeoff.data -= altitude_of_takeoff_airfield
    '''
    '''
    Third version:
    #TODO:
    #Overwrite altitude_aal_takeoff.data with radio altitudes below one span rad alt.
    #Compute smoothed takeoff data and hence point of liftoff
    '''
    
    # Find where we pass through 35ft in climb.
    kpt['TakeoffEnd'] = altitude_radio.seek(block, kpt['TakeoffStartEstimate'], kpt['TakeoffEndEstimate']+30, TAKEOFF_END_HEIGHT)
    kpt['TakeoffGroundEffectEnds'] = altitude_radio.seek(block, kpt['TakeoffStartEstimate'], kpt['TakeoffEndEstimate']+30, WINGSPAN)
    #kpt['InitialClimbEnd'] = altitude_aal_takeoff.seek(block, kpt['TakeoffEnd'], kpt['TopOfClimb'], INITIAL_CLIMB_END_HEIGHT)
    
    # Create a Takeoff phase
    #ph['Takeoff'] = create_phase_inside(altitude_std, kpt['TakeoffTurnOntoRunway'], kpt['TakeoffEnd'])
    #ph['Initial_Climb'] = create_phase_inside(altitude_std, kpt['TakeoffEnd'], kpt['InitialClimbEnd'])
    #ph['Climb'] = create_phase_inside(altitude_std, kpt['InitialClimbEnd'], kpt['TopOfClimb'])

    #===========================================================================
    # LANDING 
    #===========================================================================

    # Find where we descend through 50ft.
    kpt['LandingStart'] = altitude_radio.seek(block, kpt['LandingEndEstimate'], kpt['LandingEndEstimate']-30, LANDING_START_HEIGHT)
    
    # Record the heading on the runway
    head_landing = head_mag[kpt['LandingEndEstimate']]
    
    
    # Track on to find where the aircraft turned off the runway
    turn_off_runway = kpt['LandingEndEstimate']
    while abs(head_mag[turn_off_runway] - head_landing) < 15.0:
        turn_off_runway += 1
        if turn_off_runway == block.stop - block.start:
            logging.info ('\Data did not contain turn off of runway')
            break
        
    if block.start + turn_off_runway < block.stop: # Only record the runway turnoff if it was recorded.
        kpt['LandingTurnOffRunway'] = turn_off_runway # A better indication of the end of the landing process.
        
    '''
    # Compute the landing runway altitude:
    landing_level_begin = kpt['LandingEndEstimate'] # Retain the estimate, as this is passing through 80kts
    landing_level_end = min(kpt['LandingEndEstimate']+30, len(altitude_std.data)) # Trap for running out of data
    landing_level_midpoint = (landing_level_begin + landing_level_end)/2.0
    altitude_of_landing_airfield = np.ma.mean(altitude_std[landing_level_begin:landing_level_end])
    
    kpv['AltitudeLanding'] = [( block.start+landing_level_midpoint, 
                              altitude_of_landing_airfield,
                              altitude_std.param_name)]
    
    altitude_aal_landing = DerivedParameter('Altitude_AAL_Landing', altitude_std)
    altitude_aal_landing.data -= altitude_of_landing_airfield
    
    #TODO:
    #Overwrite altitude_aal_takeoff.data with radio altitudes below one span rad alt.
    #Compute smoothed takeoff data and hence point of liftoff
    '''

    
    # Calculate the approach phase transition points
    # Computed backwards from landing to make sure we get the latter moments in case of unstable approaches.
    #kpt['ApproachStart'] = altitude_aal_landing.seek(block, kpt['LandingStart'], kpt['TopOfDescent'], APPROACH_START_HEIGHT)
    #kpt['FinalApproachStart'] = altitude_aal_landing.seek(block, kpt['LandingStart'], kpt['ApproachStart'], FINAL_APPROACH_START_HEIGHT)
    #kpt['LandingGroundEffectBegins'] = altitude_radio.seek(block, kpt['LandingEndEstimate'], kpt['FinalApproachStart'], WINGSPAN)
    kpt['LandingGroundEffectBegins'] = altitude_radio.seek(block, kpt['LandingEndEstimate'], kpt['LandingEndEstimate']-60, WINGSPAN)
    
    #ph['Descent'] = create_phase_inside(altitude_std, kpt['TopOfDescent'], kpt['ApproachStart'])
    #ph['Approach'] = create_phase_inside(altitude_std, kpt['ApproachStart'], kpt['FinalApproachStart'])
    #ph['FinalApproach'] = create_phase_inside(altitude_std, kpt['FinalApproachStart'], kpt['LandingStart'])

    # Create the Landing phase, and Ground (outside takeoff and landing scopes)
    ph['Landing'] = create_phase_inside(altitude_std, kpt['LandingStart'], kpt['LandingTurnOffRunway'])
    ph['Ground'] = create_phase_outside(altitude_std, kpt['TakeoffTurnOntoRunway'], kpt['LandingTurnOffRunway'])
        



Reminder about how to load test data.....


from hdfaccess.file import hdf_file
hdf = hdf_file('C:\POLARIS Development\Data files\HDF5 example/4_3377853_146-301.hdf5')
hdf.search('airspeed')
[u'Airspeed', u'INDICATED AIRSPEED FAULT']

# Get a chunk of data - in this case the whole airspeed array.
airspeed = hdf['Airspeed']

import numpy as np
# Save to the *.npy file this chunk of data, then close the hdf file.
np.save('AnalysisEngine/tests/test_data/4_3377853_146-301_airspeed.npy', airspeed.array.data)
hdf.close()


# For the test routing, load the npy array...
ias = np.load('AnalysisEngine/tests/test_data/4_3377853_146-301_airspeed.npy')
ias[100:110]
array([ 55.26800949,  55.26800949,  55.42561622,  55.11040358,
        55.26800949,  55.26800949,  55.26800949,  55.26800949,
        55.42561622,  55.42561622])


"""<|MERGE_RESOLUTION|>--- conflicted
+++ resolved
@@ -1,12 +1,8 @@
 import logging
 import numpy as np
-<<<<<<< HEAD
-from analysis.library import repair_mask
-from analysis.node import FlightPhaseNode, KTI, KeyTimeInstance, P, S
-=======
+
 from analysis.library import repair_mask, time_at_value
 from analysis.node import A, Attribute, FlightPhaseNode, KeyTimeInstance, P, S, KTI
->>>>>>> c88eaf06
 from analysis.settings import (AIRSPEED_THRESHOLD,
                                ALTITUDE_FOR_CLB_CRU_DSC,
                                HEADING_TURN_OFF_RUNWAY,
