--- conflicted
+++ resolved
@@ -62,22 +62,6 @@
 
     # The parameter raa_to_gear is measured in feet and is positive if the
     # antenna is forward of the mainwheels.
-    
-<<<<<<< HEAD
-    def derive(self, alt_rad=P('Altitude Radio Sensor'),
-               pitch=P('Pitch'), raa_to_gear=P('Main Gear To Altitude Radio'):
-        
-        if raa_to_gear:
-            # Align the pitch attitude samples to the Radio Altimeter samples,
-            # ready for combining them.
-            pch = np.radians(align(pitch, alt_rad))
-            # Make an array which is a copy of the sensor data
-            result = params['Altitude Radio Sensor'].array.copy()
-            # Now apply the offset if one has been provided
-            return result - np.sin(pch)*raa_to_gear
-        else:
-            return alt_rad # No difference except a change in name.
-=======
     def derive(self, alt_rad=P('Altitude Radio Sensor'), pitch=P('Pitch'),
                main_gear_to_alt_rad=None):#A('Main Gear To Altitude Radio')): TODO: Fix once A (aircraft) has been defined.
         # Align the pitch attitude samples to the Radio Altimeter samples,
@@ -85,7 +69,6 @@
         pitch_aligned = np.radians(align(pitch, alt_rad))
         # Now apply the offset if one has been provided
         self.array = alt_rad.array - np.sin(pitch_aligned) * main_gear_to_rad_alt
->>>>>>> f7daba3e
 
         
 class AltitudeQNH(DerivedParameterNode):
