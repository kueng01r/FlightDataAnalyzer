# -*- coding: utf-8 -*-

import numpy as np
import geomag

from math import ceil, radians
from scipy.interpolate import interp1d

from flightdatautilities import aircrafttables as at, units as ut

from analysis_engine.exceptions import DataFrameError
from analysis_engine.node import (
    A, App, DerivedParameterNode, KPV, KTI, M, P, S,
)
from analysis_engine.library import (actuator_mismatch,
                                     air_track,
                                     align,
                                     all_of,
                                     any_of,
                                     alt2press,
                                     alt2sat,
                                     bearing_and_distance,
                                     bearings_and_distances,
                                     blend_parameters,
                                     blend_two_parameters,
                                     cas2dp,
                                     coreg,
                                     cycle_finder,
                                     dp2tas,
                                     dp_over_p2mach,
                                     filter_vor_ils_frequencies,
                                     first_valid_sample,
                                     first_order_lag,
                                     first_order_washout,
                                     ground_track,
                                     ground_track_precise,
                                     hysteresis,
                                     integrate,
                                     ils_localizer_align,
                                     index_at_value,
                                     interpolate,
                                     is_index_within_slice,
                                     last_valid_sample,
                                     latitudes_and_longitudes,
                                     localizer_scale,
                                     machtat2sat,
                                     mask_inside_slices,
                                     mask_outside_slices,
                                     match_altitudes,
                                     max_value,
                                     moving_average,
                                     np_ma_ones_like,
                                     np_ma_masked_zeros_like,
                                     np_ma_zeros_like,
                                     offset_select,
                                     overflow_correction,
                                     peak_curvature,
                                     press2alt,
                                     rate_of_change,
                                     rate_of_change_array,
                                     repair_mask,
                                     rms_noise,
                                     runway_deviation,
                                     runway_distances,
                                     runway_heading,
                                     runway_length,
                                     runway_snap_dict,
                                     second_window,
                                     shift_slice,
                                     slices_between,
                                     slices_from_to,
                                     slices_not,
                                     slices_or,
                                     slices_remove_small_gaps,
                                     smooth_track,
                                     straighten_headings,
                                     track_linking,
                                     value_at_index,
                                     vstack_params)

from settings import (AZ_WASHOUT_TC,
                      BOUNCED_LANDING_THRESHOLD,
                      FEET_PER_NM,
                      HYSTERESIS_FPIAS,
                      HYSTERESIS_FPROC,
                      GRAVITY_IMPERIAL,
                      KTS_TO_FPS,
                      KTS_TO_MPS,
                      METRES_TO_FEET,
                      METRES_TO_NM,
                      VERTICAL_SPEED_LAG_TC)

# There is no numpy masked array function for radians, so we just multiply thus:
deg2rad = radians(1.0)


class AccelerationLateralOffsetRemoved(DerivedParameterNode):
    '''
    This process attempts to remove datum errors in the lateral accelerometer.
    '''

    units = ut.G

    @classmethod
    def can_operate(cls, available):

        return 'Acceleration Lateral' in available

    def derive(self,
               acc=P('Acceleration Lateral'),
               offset=KPV('Acceleration Lateral Offset')):

        if offset:
            self.array = acc.array - offset[0].value
        else:
            self.array = acc.array
            

class AccelerationLateralSmoothed(DerivedParameterNode):
    '''
    Apply a moving average for two seconds (9 samples) to smooth out spikes
    caused by uneven surfaces - especially noticable during cornering.
    '''

    units = ut.G
    
    def derive(self, acc=P('Acceleration Lateral Offset Removed')):

        self.window = acc.hz * 2 + 1  # store for ease of testing
        self.array = moving_average(acc.array, window=self.window)
    

class AccelerationLongitudinalOffsetRemoved(DerivedParameterNode):
    '''
    This process attempts to remove datum errors in the longitudinal
    accelerometer.
    '''

    units = ut.G

    @classmethod
    def can_operate(cls, available):

        return 'Acceleration Longitudinal' in available

    def derive(self,
               acc=P('Acceleration Longitudinal'),
               offset=KPV('Acceleration Longitudinal Offset')):

        if offset:
            self.array = acc.array - offset[0].value
        else:
            self.array = acc.array


class AccelerationNormalOffsetRemoved(DerivedParameterNode):
    '''
    This process attempts to remove datum errors in the normal accelerometer.
    '''

    units = ut.G

    @classmethod
    def can_operate(cls, available):

        return 'Acceleration Normal' in available

    def derive(self,
               acc=P('Acceleration Normal'),
               offset=KPV('Acceleration Normal Offset')):

        if offset:
            # 1.0 to reset datum.
            self.array = acc.array - offset[0].value + 1.0
        else:
            self.array = acc.array


class AccelerationVertical(DerivedParameterNode):
    """
    Resolution of three accelerations to compute the vertical
    acceleration (perpendicular to the earth surface). Result is in g,
    retaining the 1.0 datum and positive upwards.
    """

    units = ut.G

    def derive(self, acc_norm=P('Acceleration Normal Offset Removed'),
               acc_lat=P('Acceleration Lateral Offset Removed'),
               acc_long=P('Acceleration Longitudinal'),
               pitch=P('Pitch'), roll=P('Roll')):
        # FIXME: FloatingPointError: underflow encountered in multiply
        pitch_rad = pitch.array * deg2rad
        roll_rad = roll.array * deg2rad
        resolved_in_roll = acc_norm.array * np.ma.cos(roll_rad)\
            - acc_lat.array * np.ma.sin(roll_rad)
        self.array = resolved_in_roll * np.ma.cos(pitch_rad) \
                     + acc_long.array * np.ma.sin(pitch_rad)


class AccelerationForwards(DerivedParameterNode):
    """
    Resolution of three body axis accelerations to compute the forward
    acceleration, that is, in the direction of the aircraft centreline
    when projected onto the earth's surface.

    Forwards = +ve, Constant sensor errors not washed out.
    """

    units = ut.G

    def derive(self, acc_norm=P('Acceleration Normal Offset Removed'),
               acc_long=P('Acceleration Longitudinal'),
               pitch=P('Pitch')):
        pitch_rad = pitch.array * deg2rad
        self.array = acc_long.array * np.ma.cos(pitch_rad)\
                     - acc_norm.array * np.ma.sin(pitch_rad)


class AccelerationAcrossTrack(DerivedParameterNode):
    """
    The forward and sideways ground-referenced accelerations are resolved
    into along track and across track coordinates in preparation for
    groundspeed computations.
    """

    units = ut.G

    def derive(self, acc_fwd=P('Acceleration Forwards'),
               acc_side=P('Acceleration Sideways'),
               drift=P('Drift')):
        drift_rad = drift.array*deg2rad
        self.array = acc_side.array * np.ma.cos(drift_rad)\
            - acc_fwd.array * np.ma.sin(drift_rad)


class AccelerationAlongTrack(DerivedParameterNode):
    """
    The forward and sideways ground-referenced accelerations are resolved
    into along track and across track coordinates in preparation for
    groundspeed computations.
    """

    units = ut.G

    def derive(self, acc_fwd=P('Acceleration Forwards'),
               acc_side=P('Acceleration Sideways'),
               drift=P('Drift')):
        drift_rad = drift.array*deg2rad
        self.array = acc_fwd.array * np.ma.cos(drift_rad)\
                     + acc_side.array * np.ma.sin(drift_rad)


class AccelerationSideways(DerivedParameterNode):
    """
    Resolution of three body axis accelerations to compute the lateral
    acceleration, that is, in the direction perpendicular to the aircraft
    centreline when projected onto the earth's surface. Right = +ve.
    """

    units = ut.G

    def derive(self, acc_norm=P('Acceleration Normal Offset Removed'),
               acc_lat=P('Acceleration Lateral Offset Removed'),
               acc_long=P('Acceleration Longitudinal'),
               pitch=P('Pitch'), roll=P('Roll')):
        pitch_rad = pitch.array * deg2rad
        roll_rad = roll.array * deg2rad
        # Simple Numpy algorithm working on masked arrays
        resolved_in_pitch = (acc_long.array * np.ma.sin(pitch_rad)
                             + acc_norm.array * np.ma.cos(pitch_rad))
        self.array = (resolved_in_pitch * np.ma.sin(roll_rad)
                      + acc_lat.array * np.ma.cos(roll_rad))


class AirspeedForFlightPhases(DerivedParameterNode):
    '''
    '''

    units = ut.KT

    def derive(self, airspeed=P('Airspeed')):

        self.array = hysteresis(
            repair_mask(airspeed.array, repair_duration=None,
                        zero_if_masked=True), HYSTERESIS_FPIAS)


################################################################################
# Airspeed Minus V2 (Airspeed relative to V2 or a fixed value.)


# TODO: Ensure that this derived parameter supports fixed values.
class AirspeedMinusV2(DerivedParameterNode):
    '''
    Airspeed on takeoff relative to:

    - V2    -- Airbus, Boeing, or any other aircraft that has V2.
    - Fixed -- Prop aircraft, or as required.

    A fixed value will most likely be zero making this relative airspeed
    derived parameter the same as the original absolute airspeed parameter.
    '''

    units = ut.KT

    @classmethod
    def can_operate(cls, available):

        return 'Airspeed' in available \
            and any_of(('V2', 'V2 Lookup'), available)

    def derive(self, airspeed=P('Airspeed'),
               v2_recorded=P('V2'),
               v2_lookup=P('V2 Lookup')):
        '''
        Where V2 is recorded, a low permitted rate of change of 1.0 kt/sec
        (specified in the Parameter Operating Limit section of the POLARIS
        database) forces all false data to be masked, leaving only the
        required valid data. By repairing the mask with duration = None, the
        valid data is extended. For example, 737-3C data only records V2 on
        the runway and it needs to be extended to permit V-V2 KPVs to be
        recorded during the climbout.
        '''
        
        if v2_recorded:
            v2 = v2_recorded
        else:
            v2 = v2_lookup
        # If the data starts in mid-flight, there may be no valid V2 values.
        if np.ma.count(v2.array):
            repaired_v2 = repair_mask(v2.array,
                                      copy=True,
                                      repair_duration=None,
                                      extrapolate=True)
            self.array = airspeed.array - repaired_v2
        else:
            self.array = np_ma_zeros_like(airspeed.array)

            #param.invalid = 1
            #param.array.mask = True
            #hdf.set_param(param, save_data=False, save_mask=True)
            #logger.info("Marked param '%s' as invalid as ptp %.2f "\
                        #"did not exceed minimum change %.2f",
                        #ptp, min_change)


class AirspeedMinusV2For3Sec(DerivedParameterNode):
    '''
    Airspeed on takeoff relative to V2 over a 3 second window.

    See the derived parameter 'Airspeed Minus V2'.
    '''

    align_frequency = 2
    align_offset = 0
    units = ut.KT

    def derive(self, spd_v2=P('Airspeed Minus V2')):

        self.array = second_window(spd_v2.array, self.frequency, 3)
        #self.array = clip(spd_v2.array, 3.0, spd_v2.frequency)


################################################################################
# Airspeed Minus Min Manoeuver


class AirspeedMinusMinManeouvringSpeed(DerivedParameterNode):
    '''
    Airspeed compared with Airspeed Manoeuver Minimum.
    '''

    units = ut.KT

    def derive(self,
               airspeed=P('Airspeed'),
               manoeuver_min=P('Min Maneouvring Speed')):

        self.array = airspeed.array - manoeuver_min.array


################################################################################
# Airspeed Relative (Airspeed relative to Vapp, Vref or a fixed value.)


class AirspeedReference(DerivedParameterNode):
    '''
    Airspeed on approach will use recorded value if present. If no recorded
    value AFR values will be used.

    Achieved flight records without a recorded value will be repeated
    thoughout the approach sections of the flight.

    - Vapp  -- Airbus
    - Vref  -- Boeing
    - Fixed -- Prop aircraft, or as required.

    A fixed value will most likely be zero making this relative airspeed
    derived parameter the same as the original absolute airspeed parameter.
    '''

    units = ut.KT

    @classmethod
    def can_operate(cls, available, 
                    afr_vapp=A('AFR Vapp'), afr_vref=A('AFR Vref')):
        vapp = 'Vapp' in available
        vref = 'Vref' in available
        afr = all_of(('Airspeed', 'Approach And Landing'), available) \
            and (afr_vapp or afr_vref)
        return vapp or vref or afr

    def derive(self,
               air_spd=P('Airspeed'),
               vapp=P('Vapp'),
               vref=P('Vref'),
               afr_vapp=A('AFR Vapp'),
               afr_vref=A('AFR Vref'),
               approaches=S('Approach And Landing')):

        if vapp:
            # Use recorded Vapp parameter:
            self.array = vapp.array
        elif vref:
            # Use recorded Vref parameter:
            self.array = vref.array
        else:
            # Use provided Vapp/Vref from achieved flight record:
            afr_vspeed = afr_vapp or afr_vref
            self.array = np.ma.zeros(len(air_spd.array), np.double)
            self.array.mask = True
            for approach in approaches:
                self.array[approach.slice] = afr_vspeed.value


class AirspeedReferenceLookup(DerivedParameterNode):
    '''
    Airspeed on approach lookup based on weight and Flap (Surface detents) at
    landing will be used.

    Flap is used as first dependant to avoid interpolation of Flap detents when
    Flap is recorded at a lower frequency than Airspeed.

    if approach leads to touchdown use max flap/conf recorded in approach phase.
    if approach does not lead to touchdown use max flaps recorded in approach phase
    if flap/conf not in lookup table use max flaps setting
    '''

    units = ut.KT

    @classmethod
    def can_operate(cls, available,
                    model=A('Model'), series=A('Series'), family=A('Family'),
                    engine_series=A('Engine Series'), engine_type=A('Engine Type')):

        x = set(available)
        base = ['Airspeed', 'Approach And Landing', 'Touchdown',
                'Model', 'Series', 'Family', 'Engine Series', 'Engine Type']
        weight = base + ['Gross Weight Smoothed']
        airbus = set(weight + ['Configuration']).issubset(x)
        boeing = set(weight + ['Flap']).issubset(x)
        propeller = set(base + ['Eng (*) Np Avg']).issubset(x)
        # FIXME: Replace the flaky logic for small propeller aircraft which do
        #        not record gross weight, cannot provide achieved flight
        #        records and will be using a fixed value for processing.
        if not airbus and not boeing:  # and not propeller
            return False

        try:
            extract = lambda x: x.value if x else None
            x = (model, series, family, engine_series, engine_type)
            at.get_vspeed_map(*map(extract, x))().tables['vref']
        except KeyError:
            cls.warning("No vspeed table available for '%s', '%s', '%s', '%s', '%s'.",
                        model.value, series.value, family.value,
                        engine_series.value, engine_type.value)
            return False

        return True

    def derive(self,
               flap=M('Flap'),
               conf=M('Configuration'),
               air_spd=P('Airspeed'),
               gw=P('Gross Weight Smoothed'),
               approaches=S('Approach And Landing'),
               touchdowns=KTI('Touchdown'),
               model=A('Model'),
               series=A('Series'),
               family=A('Family'),
               engine_series=A('Engine Series'),
               engine_type=A('Engine Type'),
               spd_ref=P('Airspeed Reference'),
               eng_np=P('Eng (*) Np Avg')):

        # Initialize the result space:
        self.array = np_ma_masked_zeros_like(air_spd.array)

        # Initialise the vspeed table:
        extract = lambda x: x.value if x else None
        x = (model, series, family, engine_series, engine_type)
        vspeed_table = at.get_vspeed_map(*map(extract, x))()

        if gw is not None:  # and you must have eng_np
            try:
                # Allow up to 2 superframe values to be repaired:
                # (64 * 2 = 128 + a bit)
                repaired_gw = repair_mask(gw.array, repair_duration=130,
                                          copy=True, extrapolate=True)
            except:
                self.warning("'Airspeed Reference' will be fully masked "
                    "because 'Gross Weight Smoothed' array could not be "
                    "repaired.")
                return

        parameter = conf or flap

        # Determine the maximum detent in advance to avoid multiple lookups:
        if parameter.name == 'Flap':
            detent_lookup = at.get_flap_map
        else:
            detent_lookup = at.get_conf_map
        mapping = detent_lookup(model.value, series.value, family.value)
        max_detent = max(mapping.items())[1]

        for approach in approaches:
            _slice = approach.slice
            index, detent = max_value(parameter.array, _slice)
            # Allow no gross weight for aircraft which use a fixed vspeed
            weight = repaired_gw[index] if gw is not None else None

            if not is_index_within_slice(touchdowns.get_last().index, _slice) \
                and detent not in vspeed_table.vref_settings:
                # Not the final landing and max detent not in vspeed table,
                # so use the maximum detent possible as a reference.
                self.info("No touchdown in this approach and maximum "
                          "%s '%s' not in lookup table. Using max "
                          "possible detent '%s' as reference",
                          parameter.name, detent, max_detent)
                detent = max_detent
            else:
                # We either touched down, so use the touchdown flap/conf
                # detent or we had reached a maximum flap detent during the
                # approach which in the vref table. Continue to establish Vref.
                pass

            try:
                vspeed = vspeed_table.vref(detent, weight)
            except  (KeyError, ValueError) as err:
                log = self.info if spd_ref else self.warning
                log("Error in '%s': %s", self.name, err)
                # Where the aircraft takes off with flap settings outside the
                # documented vref range, we need the program to continue without
                # raising an exception, so that the incorrect flap at landing
                # can be detected.
            else:
                if vspeed is not None:
                    self.array[_slice] = vspeed


class AirspeedRelative(DerivedParameterNode):
    '''
    Airspeed minus Vref/Vapp if recorded or supplied by AFR records. Falls
    back to lookup tables if these do not exist.
    '''

    units = ut.KT

    @classmethod
    def can_operate(cls, available):

        return 'Airspeed' in available and any_of((
            'Airspeed Reference',
            'Airspeed Reference Lookup',
        ), available)

    def derive(self, airspeed=P('Airspeed'),
               vref_recorded=P('Airspeed Reference'),
               vref_lookup=P('Airspeed Reference Lookup')):

        vref = vref_recorded or vref_lookup
        self.array = airspeed.array - vref.array


class AirspeedRelativeFor3Sec(DerivedParameterNode):
    '''
    Airspeed relative to Vapp/Vref over a 3 second window.

    See the derived parameter 'Airspeed Relative'.
    '''

    align_frequency = 2
    align_offset = 0
    units = ut.KT

    def derive(self, spd_vref=P('Airspeed Relative')):
        '''
        '''
        self.array = second_window(spd_vref.array, self.frequency, 3)


################################################################################


class AirspeedTrue(DerivedParameterNode):
    """
    True airspeed is computed from the recorded airspeed and pressure
    altitude. We assume that the recorded airspeed is indicated or computed,
    and that the pressure altitude is on standard (1013mB = 29.92 inHg).

    There are a few aircraft still operating which do not record the air
    temperature, so only these two parameters are required for the algorithm
    to run.

    Where air temperature is available, we accept Static Air Temperature
    (SAT) and include this accordingly. If TAT is recorded, it will have
    already been converted by the SAT derive function.

    True airspeed is also extended to the ends of the takeoff and landing
    run, in particular so that we can estimate the minimum airspeed at which
    thrust reversers are used.

    -------------------------------------------------------------------------
    Thanks are due to Kevin Horton of Ottawa for permission to derive the
    code here from his AeroCalc library.
    -------------------------------------------------------------------------
    """

    units = ut.KT

    @classmethod
    def can_operate(cls, available):
        return 'Airspeed' in available and 'Altitude STD' in available

    def derive(self, cas_p=P('Airspeed'), alt_std_p=P('Altitude STD'),
               sat_p=P('SAT'), toffs=S('Takeoff'), lands=S('Landing'),
               rtos=S('Rejected Takeoff'),
               gspd=P('Groundspeed'), acc_fwd=P('Acceleration Forwards')):

        cas = cas_p.array
        alt_std = alt_std_p.array
        dp = cas2dp(cas)
        if sat_p:
            sat = sat_p.array
            tas = dp2tas(dp, alt_std, sat)
            combined_mask= np.logical_or(
                np.logical_or(np.ma.getmaskarray(cas_p.array),
                              np.ma.getmaskarray(alt_std_p.array)),
                np.ma.getmaskarray(sat_p.array))
        else:
            sat = alt2sat(alt_std)
            tas = dp2tas(dp, alt_std, sat)
            combined_mask= np.logical_or(cas_p.array.mask,alt_std_p.array.mask)

        tas_from_airspeed = np.ma.masked_less(
            np.ma.array(data=tas, mask=combined_mask), 50)
        tas_valids = np.ma.clump_unmasked(tas_from_airspeed)

        if toffs:
            # Now see if we can extend this during the takeoff phase, using
            # either recorded groundspeed or failing that integrating
            # acceleration:
            for toff in toffs:
                for tas_valid in tas_valids:
                    tix = tas_valid.start
                    if is_index_within_slice(tix, toff.slice):
                        tas_0 = tas_from_airspeed[tix]
                        scope = slice(toff.slice.start, tix)
                        if gspd:
                            wind = tas_0 - gspd.array[tix]
                            tas_from_airspeed[scope] = gspd.array[scope] + wind
                        elif acc_fwd:
                            tas_from_airspeed[scope] = \
                                integrate(acc_fwd.array[scope],
                                          acc_fwd.frequency,
                                          initial_value=tas_0,
                                          scale=GRAVITY_IMPERIAL / KTS_TO_FPS,
                                          extend=True,
                                          direction='backwards')

        if lands:
            # Then see if we can do the same for the landing phase:
            for land in lands:
                for tas_valid in tas_valids:
                    tix = tas_valid.stop - 1
                    if is_index_within_slice(tix, land.slice):
                        tas_0 = tas_from_airspeed[tix]
                        scope = slice(tix + 1, land.slice.stop)
                        if gspd:
                            wind = tas_0 - gspd.array[tix]
                            tas_from_airspeed[scope] = gspd.array[scope] + wind
                        elif acc_fwd:
                            tas_from_airspeed[scope] = \
                                integrate(acc_fwd.array[scope],
                                          acc_fwd.frequency,
                                          initial_value=tas_0,
                                          extend=True,
                                          scale=GRAVITY_IMPERIAL / KTS_TO_FPS)

        if rtos and acc_fwd:
            for rto in rtos:
                for tas_valid in tas_valids:
                    tix = tas_valid.start
                    if is_index_within_slice(tix, rto.slice):
                        tas_0 = tas_from_airspeed[tix]
                        scope = slice(rto.slice.start, tix)
                        tas_from_airspeed[scope] = \
                            integrate(acc_fwd.array[scope],
                                      acc_fwd.frequency,
                                      initial_value=tas_0,
                                      scale=GRAVITY_IMPERIAL / KTS_TO_FPS,
                                      extend=True,
                                      direction='backwards')
                    tix = tas_valid.stop - 1
                    if is_index_within_slice(tix, rto.slice):
                        tas_0 = tas_from_airspeed[tix]
                        scope = slice(tix + 1, rto.slice.stop)
                        tas_from_airspeed[scope] = \
                            integrate(acc_fwd.array[scope],
                                      acc_fwd.frequency,
                                      initial_value=tas_0,
                                      extend=True,
                                      scale=GRAVITY_IMPERIAL / KTS_TO_FPS)

        self.array = tas_from_airspeed


class AltitudeAAL(DerivedParameterNode):
    '''
    This is the main altitude measure used during flight analysis.

    Where radio altimeter data is available, this is used for altitudes up to
    100ft and thereafter the pressure altitude signal is used. The two are
    "joined" together at the sample above 100ft in the climb or descent as
    appropriate.

    If no radio altitude signal is available, the simple measure based on
    pressure altitude only is used, which provides workable solutions except
    that the point of takeoff and landing may be inaccurate.

    This parameter includes a rejection of bounced landings of less than 35ft
    height.
    '''

    name = 'Altitude AAL'
    align_frequency = 2 
    align_offset = 0
    units = ut.FT

    @classmethod
    def can_operate(cls, available):
        return 'Altitude STD Smoothed' in available and 'Fast' in available
    

    def find_liftoff_start(self, alt_std):
        # Test case => NAX_8_LN-NOE_20120109063858_02_L3UQAR___dev__sdb.002.hdf5
        # Look over the first 500ft of climb (or less if the data doesn't get that high).
        first_val = first_valid_sample(alt_std).value
        to = index_at_value(alt_std, min(first_val+500, np.ma.max(alt_std)))
        # Seek the point where the altitude first curves upwards.
        first_curve = int(peak_curvature(repair_mask(alt_std[:to]),
                                         curve_sense='Concave',
                                         gap = 7,
                                         ttp = 10))
        
        # or where the rate of climb is > 20ft per second?
        climbing = rate_of_change_array(alt_std, self.frequency)
        climbing[climbing<20] = np.ma.masked
        idx = min(first_curve, first_valid_sample(climbing[:to]).index)
        return idx

    def shift_alt_std(self, alt_std):
        '''
        Return Altitude STD Smoothed shifted relative to 0 for cases where we do not
        have a reliable Altitude Radio.
        '''
        try:
            idx = self.find_liftoff_start(alt_std)
            
            # The liftoff most probably arose in the preceding 10
            # seconds. Allow 3 seconds afterwards for luck.
            rotate = slice(max(idx-10*self.frequency,0),
                           idx+3*self.frequency)
            # Draw a straight line across this period with a ruler.
            p,m,c = coreg(alt_std[rotate])
            ruler = np.ma.arange(rotate.stop-rotate.start)*m+c
            # Measure how far the altitude is below the ruler.
            delta = alt_std[rotate] - ruler
            # The liftoff occurs where the gap is biggest because this is
            # where the wing lift has caused the local pressure to
            # increase, hence the altitude appears to decrease.
            pit = alt_std[np.ma.argmin(delta)+rotate.start]
            
            '''
            # Quick visual check of the operation of the takeoff point detection.
            import matplotlib.pyplot as plt
            plt.plot(alt_std[:to])
            xnew = np.linspace(rotate.start,rotate.stop,num=2)
            ynew = (xnew-rotate.start)*m + c
            plt.plot(xnew,ynew,'-')                
            plt.plot(np.ma.argmin(delta)+rotate.start, pit, 'dg')
            plt.plot(idx, alt_std[idx], 'dr')
            plt.show()
            plt.clf()
            '''

        except:
            # If something odd about the data causes a problem with this
            # technique, use a simpler solution. This can give
            # significantly erroneous results in the case of sloping
            # runways, but it's the most robust technique.
            pit = np.ma.min(alt_std)
        alt_result = alt_std - pit
        return np.ma.maximum(alt_result, 0.0)

    def compute_aal(self, mode, alt_std, low_hb, high_gnd, alt_rad=None):
        
        alt_result = np_ma_zeros_like(alt_std)
        if alt_rad is None or np.ma.count(alt_rad)==0:
            # This backstop trap for negative values is necessary as aircraft
            # without rad alts will indicate negative altitudes as they land.
            if mode != 'land':
                return alt_std - high_gnd
            else:
                return self.shift_alt_std(alt_std)

        if mode=='over_gnd' and (low_hb-high_gnd)>100.0:
            return alt_std - high_gnd
        

        # We pretend the aircraft can't go below ground level for altitude AAL:
        alt_rad_aal = np.ma.maximum(alt_rad, 0.0)
        ralt_sections = np.ma.clump_unmasked(np.ma.masked_outside(alt_rad_aal, 0.1, 100.0))
        if len(ralt_sections) == 0:
            # Either Altitude Radio did not drop below 100, or did not get
            # above 100. Either way, we are better off working with just the
            # pressure altitude signal.
            return self.shift_alt_std(alt_std)

        if mode == 'land':
            # We refine our definition of the radio altimeter sections to
            # take account of bounced landings and altimeters which read
            # small positive values on the ground.
            bounce_sections = [y for y in ralt_sections if np.ma.max(alt_rad[y]>BOUNCED_LANDING_THRESHOLD)]
            bounce_end = bounce_sections[0].start
            hundred_feet = bounce_sections[-1].stop
        
            alt_result[bounce_end:hundred_feet] = alt_rad_aal[bounce_end:hundred_feet]
            alt_result[:bounce_end] = 0.0
            ralt_sections = [slice(0,hundred_feet)]

        elif mode=='over_gnd':

            ralt_sections = np.ma.clump_unmasked(np.ma.masked_outside(alt_rad_aal, 0.0, 100.0))
            if len(ralt_sections)==0:
                # Either Altitude Radio did not drop below 100, or did not get
                # above 100. Either way, we are better off working with just the
                # pressure altitude signal.
                return shift_alt_std()
        
        baro_sections = slices_not(ralt_sections, begin_at=0, 
                                   end_at=len(alt_std))

        for ralt_section in ralt_sections:
            if np.ma.mean(alt_std[ralt_section] - alt_rad_aal[ralt_section]) > 10000:
                # Difference between Altitude STD and Altitude Radio should not
                # be greater than 10000 ft when Altitude Radio is recording below
                # 100 ft. This will not fix cases when Altitude Radio records
                # spurious data at lower altitudes.
                continue

            for baro_section in baro_sections:
                # I know there must be a better way to code these symmetrical processes, but this works :o)
                link_baro_rad_fwd(baro_section, ralt_section, alt_rad_aal, alt_std, alt_result)
                link_baro_rad_rev(baro_section, ralt_section, alt_rad_aal, alt_std, alt_result)

        return alt_result

    def derive(self, alt_rad=P('Altitude Radio'),
               alt_std=P('Altitude STD Smoothed'),
               speedies=S('Fast')):
        # Altitude Radio taken as the prime reference to ensure the minimum
        # ground clearance passing peaks is accurately reflected. Alt AAL
        # forced to 2htz

        # alt_aal will be zero on the airfield, so initialise to zero.
        alt_aal = np_ma_zeros_like(alt_std.array)

        for speedy in speedies:
            quick = speedy.slice
            if quick == slice(None, None, None):
                self.array = alt_aal
                return

            # We set the minimum height for detecting flights to 500 ft. This
            # ensures that low altitude "hops" are still treated as complete
            # flights while more complex flights are processed as climbs and
            # descents of 500 ft or more.
            alt_idxs, alt_vals = cycle_finder(alt_std.array[quick],
                                              min_step=500)

            # Reference to start of arrays for simplicity hereafter.
            if alt_idxs == None:
                continue

            alt_idxs += quick.start or 0

            n = 0
            dips = []
            # List of dicts, with each sublist containing:

            # 'type' of item 'land' or 'over_gnd' or 'high'

            # 'slice' for this part of the data
            # if 'type' is 'land' the land section comes at the beginning of the
            # slice (i.e. takeoff slices are normal, landing slices are
            # reversed)
            # 'over_gnd' or 'air' are normal slices.

            # 'alt_std' as:
            # 'land' = the pressure altitude on the ground
            # 'over_gnd' = the pressure altitude when flying closest to the
            #              ground
            # 'air' = the lowest pressure altitude in this slice

            # 'highest_ground' in this area
            # 'land' = the pressure altitude on the ground
            # 'over_gnd' = the pressure altitude minus the radio altitude when
            #              flying closest to the ground
            # 'air' = None (the aircraft was too high for the radio altimeter to
            #         register valid data

            n_vals = len(alt_vals)
            while n < n_vals - 1:
                alt = alt_vals[n]
                alt_idx = alt_idxs[n]
                next_alt = alt_vals[n + 1]
                next_alt_idx = alt_idxs[n + 1]

                if next_alt > alt:
                    # Rising section.
                    dips.append({
                        'type': 'land',
                        'slice': slice(quick.start, next_alt_idx),
                        # was 'slice': slice(alt_idx, next_alt_idx),
                        'alt_std': alt,
                        'highest_ground': alt,
                    })
                    n += 1
                    continue

                if n + 2 >= n_vals:
                    # Falling section. Slice it backwards to use the same code
                    # as for takeoffs.
                    dips.append({
                        'type': 'land',
                        'slice': slice(quick.stop, alt_idx - 1, -1),
                        # was 'slice': slice(next_alt_idx - 1, alt_idx - 1, -1),
                        'alt_std': next_alt,
                        'highest_ground': next_alt,
                    })
                    n += 1
                    continue

                if alt_vals[n + 2] > next_alt:
                    # A down and up section.
                    down_up = slice(alt_idx, alt_idxs[n + 2])
                    # Is radio altimeter data both supplied and valid in this
                    # range?
                    if alt_rad and np.ma.count(alt_rad.array[down_up]) > 0:
                        # Let's find the lowest rad alt reading
                        # (this may not be exactly the highest ground, but
                        # it was probably the point of highest concern!)
                        arg_hg_max = \
                            np.ma.argmin(alt_rad.array[down_up]) + \
                            alt_idxs[n]
                        hg_max = alt_std.array[arg_hg_max] - \
                            alt_rad.array[arg_hg_max]
                        if np.ma.count(hg_max):
                            # The rad alt measured height above a peak...
                            dips.append({
                                'type': 'over_gnd',
                                'slice': down_up,
                                'alt_std': alt_std.array[arg_hg_max],
                                'highest_ground': hg_max,
                            })
                    else:
                        # We have no rad alt data we can use.
                        # TODO: alt_std code needs careful checking.
                        if dips:
                            prev_dip = dips[-1]
                        if dips and prev_dip['type'] == 'high':
                            # Join this dip onto the previous one
                            prev_dip['slice'] = \
                                slice(prev_dip['slice'].start,
                                      alt_idxs[n + 2])
                            prev_dip['alt_std'] = \
                                min(prev_dip['alt_std'],
                                    next_alt)
                        else:
                            dips.append({
                                'type': 'high',
                                'slice': down_up,
                                'alt_std': next_alt,
                                'highest_ground': next_alt,
                            })
                    n += 2
                else:
                    raise ValueError('Problem in Altitude AAL where data '
                                     'should dip, but instead has a peak.')

            for n, dip in enumerate(dips):
                if dip['type'] == 'high':
                    if n == 0:
                        if len(dips) == 1:
                            # Arbitrary offset in indeterminate case.
                            dip['alt_std'] = dip['highest_ground']+1000.0
                        else:
                            next_dip = dips[n + 1]
                            dip['highest_ground'] = \
                                dip['alt_std'] - next_dip['alt_std'] + \
                                next_dip['highest_ground']
                    elif n == len(dips) - 1:
                        prev_dip = dips[n - 1]
                        dip['highest_ground'] = \
                            dip['alt_std'] - prev_dip['alt_std'] + \
                            prev_dip['highest_ground']
                    else:
                        # Here is the most commonly used, and somewhat
                        # arbitrary code. For a dip where no radio
                        # measurement of the ground is available, what height
                        # can you use as the datum? The lowest ground
                        # elevation in the preceding and following sections
                        # is practical, a little optimistic perhaps, but
                        # useable until we find a case otherwise.
                        
                        # This was modified to ensure the minimum height was
                        # 1000ft as we had a case where the lowest dips were
                        # below the takeoff and landing airfields.
                        next_dip = dips[n + 1]
                        prev_dip = dips[n - 1]
                        dip['highest_ground'] = min(prev_dip['highest_ground'],
                                                    dip['alt_std']-1000.0,
                                                    next_dip['highest_ground'])

            for dip in dips:
                alt_rad_section = alt_rad.array[dip['slice']] if alt_rad else None
                alt_aal[dip['slice']] = self.compute_aal(
                    dip['type'],
                    alt_std.array[dip['slice']],
                    dip['alt_std'],
                    dip['highest_ground'],
                    alt_rad=alt_rad_section)
            
            # Reset end sections
            alt_aal[quick.start:alt_idxs[0]+1] = 0.0
            alt_aal[alt_idxs[-1]+1:quick.stop] = 0.0
        
        '''
        # Quick visual check of the altitude aal.
        if alt_rad:
            import matplotlib.pyplot as plt
            plt.plot(alt_aal, 'b-')
            plt.plot(alt_std.array, 'y-')
            plt.plot(alt_rad.array, 'r-')
            plt.show()
        '''
        
        self.array = alt_aal


def link_baro_rad_fwd(baro_section, ralt_section, alt_rad, alt_std, alt_result):
    begin_index = baro_section.start

    if ralt_section.stop == begin_index:
        start_plus_60 = min(begin_index + 60, len(alt_std))
        alt_diff = (alt_std[begin_index:start_plus_60] -
                    alt_rad[begin_index:start_plus_60])
        slip, up_diff = first_valid_sample(alt_diff)
        if slip is None:
            up_diff = 0.0
        else:
            # alt_std is invalid at the point of handover
            # so stretch the radio signal until we can
            # handover.
            fix_slice = slice(begin_index,
                              begin_index + slip)
            alt_result[fix_slice] = alt_rad[fix_slice]
            begin_index += slip

        alt_result[begin_index:] = \
            alt_std[begin_index:] - up_diff

def link_baro_rad_rev(baro_section, ralt_section, alt_rad, alt_std, alt_result):
    end_index = baro_section.stop

    if ralt_section.start == end_index:
        end_minus_60 = max(end_index-60, 0)
        alt_diff = (alt_std[end_minus_60:end_index] -
                    alt_rad[end_minus_60:end_index])
        slip, up_diff = first_valid_sample(alt_diff[::-1])
        if slip is None:
            up_diff = 0.0
        else:
            # alt_std is invalid at the point of handover
            # so stretch the radio signal until we can
            # handover.
            fix_slice = slice(end_index-slip,
                              end_index)
            alt_result[fix_slice] = alt_rad[fix_slice]
            end_index -= slip

        alt_result[:end_index] = \
            alt_std[:end_index] - up_diff


class AltitudeAALForFlightPhases(DerivedParameterNode):
    '''
    This parameter repairs short periods of masked data, making it suitable for
    detecting altitude bands on the climb and descent. The parameter should not
    be used to compute KPV values themselves, to avoid using interpolated
    values in an event.
    '''

    name = 'Altitude AAL For Flight Phases'
    units = ut.FT

    def derive(self, alt_aal=P('Altitude AAL')):

        self.array = repair_mask(alt_aal.array, repair_duration=None)


class AltitudeRadio(DerivedParameterNode):
    """
    There is a wide variety of radio altimeter installations with one, two or
    three sensors recorded - each with different timing, sample rate and
    inaccuracies to be compensated. This derive process gathers all the
    available data and passes the blending task to blend_parameters where
    multiple cubic splines are joined with variable weighting to provide an
    optimal combination of the available data.

    :returns Altitude Radio with values typically taken as the mean between
    two valid sensors.
    :type parameter object.
    """

    align = False
    units = ut.FT

    @classmethod
    def can_operate(cls, available):
        return any_of([name for name in cls.get_dependency_names()
                       if name.startswith('Altitude Radio')], available)

    def derive(self,
               source_A=P('Altitude Radio (A)'),
               source_B=P('Altitude Radio (B)'),
               source_C=P('Altitude Radio (C)'),
               source_L=P('Altitude Radio (L)'),
               source_R=P('Altitude Radio (R)'),
               source_efis=P('Altitude Radio (EFIS)'),
               source_efis_L=P('Altitude Radio (EFIS) (L)'),
               source_efis_R=P('Altitude Radio (EFIS) (R)'),
               pitch=P('Pitch'),
               fast=A('Fast'),
               family=A('Family')):

        # Reminder: If you add parameters here, they need limits adding in the
        # database !!!

        sources = [source_A, source_B, source_C, source_L, source_R,
                   source_efis, source_efis_L, source_efis_R]

        self.offset = 0.0
        self.frequency = 4.0

        if family and family.value in ('A319', 'A320', 'A321', 'A340'):
            osources = []
            for source in sources:
                if source is None:
                    continue
                # correct for overflow, aligning the fast slice to each source
                source.array = overflow_correction(
                    source, fast.get_aligned(source))
                osources.append(source)
            sources = osources

        self.array = blend_parameters(sources,
                                      offset=self.offset,
                                      frequency=self.frequency)

        # For aircraft where the antennae are placed well away from the main
        # gear, and especially where it is aft of the main gear, compensation
        # is necessary.

        #TODO: Implement this type of correction on other types and embed
        #coefficients in a database table.
            
        if family and family.value in ['CL-600']:

            assert pitch.frequency == 4.0 
            # There is no alignment process for this small correction term,
            # but it relies upon pitch being sampled at 4Hz and the blended
            # radio altimeter signal also being fixed at 4Hz.

            # These figures are derived from analysis of 14 sectors of
            # different CRJ 900 aircraft. They are equivalent to the antennae
            # being 21ft aft of the main wheels, which is a little more than
            # the 16ft indicated by the operator.

            scaling = 0.365 #ft/deg, +ve for altimeters aft of the main wheels.
            offset = -1.5 #ft at pitch=0
            self.array = self.array + (scaling * pitch.array) + offset
            

class AltitudeSTDSmoothed(DerivedParameterNode):
    '''
    :param frame: The frame attribute, e.g. '737-i'
    :type frame: An attribute

    :returns Altitude STD Smoothed as a local average where the original source is unacceptable, but unchanged otherwise.
    :type parameter object.
    '''

    name = 'Altitude STD Smoothed'
    align = False
    units = ut.FT

    @classmethod
    def can_operate(cls, available):

        return 'Altitude STD' in available

    def derive(self, fine = P('Altitude STD (Fine)'), 
               alt = P('Altitude STD'),
               alt_capt = P('Altitude STD (Capt)'), 
               alt_fo = P('Altitude STD (FO)'),
               frame = A('Frame')):

        frame_name = frame.value if frame else ''

        if frame_name in ['737-i', '757-DHL', '767-3A', 'L382-Hercules'] or \
           frame_name.startswith('737-6'):
            # The altitude signal is measured in steps of 32 ft (10ft for
            # 757-DHL) so needs smoothing. A 5-point Gaussian distribution
            # was selected as a balance between smoothing effectiveness and
            # excessive manipulation of the data.
            gauss = [0.054488683, 0.244201343, 0.402619948, 0.244201343, 0.054488683]
            self.array = moving_average(alt.array, window=5, weightings=gauss)
            
        elif frame_name in ['E135-145']:
            # Here two sources are sampled alternately, so this form of
            # weighting merges the two to create a smoothed average.
            self.array = moving_average(alt.array, window=3,
                                        weightings=[0.25,0.5,0.25], pad=True)

        elif frame_name.startswith('747-200-') or \
             frame_name in ['A300-203-B4']:
            # The fine recording is used to compute altitude, and here we
            # match the fine part to the coarse part to get the altitudes
            # right.
            altitude = align(alt, fine)
            self.array = match_altitudes(fine.array, altitude)

        elif alt_capt and alt_fo:
            # Merge alternate sources if they are available from the LFL
            # Note: The LFL will still need a separate "Altitude STD" parameter
            # to allow the data validation processes to establish flight phases.
            self.array, self.frequency, self.offset = blend_two_parameters(alt_capt, alt_fo)

        else:
            self.array = alt.array


# TODO: Account for 'Touch & Go' - need to adjust QNH for additional airfields!
class AltitudeQNH(DerivedParameterNode):
    '''
    This altitude is above mean sea level. From the takeoff airfield to the
    highest altitude above airfield, the altitude QNH is referenced to the
    takeoff airfield elevation, and from that point onwards it is referenced
    to the landing airfield elevation.

    We can determine the elevation in the following ways:

    1. Take the average elevation between the start and end of the runway.
    2. Take the general elevation of the airfield.

    If we can only determine the takeoff elevation, the landing elevation
    will using the same value as the error will be the difference in pressure
    altitude between the takeoff and landing airports on the day which is
    likely to be less than forcing it to 0. Therefore landing elevation is
    used if the takeoff elevation cannot be determined.

    If we are unable to determine either the takeoff or landing elevations,
    we use the Altitude AAL parameter.
    '''

    name = 'Altitude QNH'
    units = ut.FT

    @classmethod
    def can_operate(cls, available):

        return 'Altitude AAL' in available and 'Altitude Peak' in available

    def derive(self, alt_aal=P('Altitude AAL'), alt_std=P('Altitude STD'),
               alt_peak=KTI('Altitude Peak'),
               l_apt=A('FDR Landing Airport'), l_rwy=A('FDR Landing Runway'),
               t_apt=A('FDR Takeoff Airport'), t_rwy=A('FDR Takeoff Runway'),
               climbs=S('Climb'), descends=S('Descent')):
        '''
        We attempt to adjust Altitude AAL by adding elevation at takeoff and
        landing. We need to know the takeoff and landing runway to get the most
        precise elevation, falling back to the airport elevation if they are
        not available.
        '''
        alt_qnh = np.ma.copy(alt_aal.array)  # copy only required for test case

        # Attempt to determine elevation at takeoff:
        t_elev = None
        if t_rwy:
            t_elev = self._calc_rwy_elev(t_rwy.value)
        if t_elev is None and t_apt:
            t_elev = self._calc_apt_elev(t_apt.value)

        # Attempt to determine elevation at landing:
        l_elev = None
        if l_rwy:
            l_elev = self._calc_rwy_elev(l_rwy.value)
        if l_elev is None and l_apt:
            l_elev = self._calc_apt_elev(l_apt.value)

        if t_elev is None and l_elev is None:
            self.warning("No Takeoff or Landing elevation, using Altitude AAL")
            self.array = alt_qnh
            return  # BAIL OUT!
        elif t_elev is None:
            self.warning("No Takeoff elevation, using %dft at Landing", l_elev)
            smooth = False
            t_elev = l_elev
        elif l_elev is None:
            self.warning("No Landing elevation, using %dft at Takeoff", t_elev)
            smooth = False
            l_elev = t_elev
        else:
            # both have valid values
            smooth = True

        ### Break the "journey" at the "midpoint" - actually max altitude aal -
        ### and be sure to account for rise/fall in the data and stick the peak
        ### in the correct half:
        ##peak = alt_peak.get_first()  # NOTE: Fix for multiple approaches...
        ##fall = alt_aal.array[peak.index - 1] > alt_aal.array[peak.index + 1]
        ##peak = peak.index
        ##if fall:
            ##peak += int(fall)

        ### Add the elevation at takeoff to the climb portion of the array:
        ##alt_qnh[:peak] += t_elev

        ### Add the elevation at landing to the descent portion of the array:
        ##alt_qnh[peak:] += l_elev

        ### Attempt to smooth out any ugly transitions due to differences in
        ### pressure so that we don't get horrible bumps in visualisation:
        ##if smooth:
            ### step jump transforms into linear slope
            ##delta = np.ma.ptp(alt_qnh[peak - 1:peak + 1])
            ##width = ceil(delta * alt_aal.frequency / 3)
            ##window = slice(peak - width, peak + width + 1)
            ##alt_qnh[window] = np.ma.masked
            ##repair_mask(
                ##array=alt_qnh,
                ##repair_duration=window.stop - window.start,
            ##)

        # We adjust the height during the climb and descent so that the cruise is at pressure altitudes.
        
        # TODO: Improvement would be to adjust to half the difference if the cruise is below 10,000ft
        
        # Climb phase adjustment
        first_climb = slice(climbs[0].slice.start, 
                            climbs[0].slice.stop+1)
        adjust_up = self._qnh_adjust(alt_aal.array[first_climb], 
                                alt_std.array[first_climb], 
                                t_elev)
        
        # Descent phase adjustment        
        last_descent = slice(descends[-1].slice.stop+1, 
                             descends[-1].slice.start, 
                             -1) 
        adjust_down = self._qnh_adjust(alt_aal.array[last_descent], 
                                  alt_std.array[last_descent], 
                                  l_elev)
        
        alt_qnh=np_ma_masked_zeros_like(alt_aal.array)
        
        # Before first climb
        alt_qnh[:first_climb.start] = alt_aal.array[:first_climb.start] + t_elev
        
        # First climb adjusted
        alt_qnh[first_climb] = alt_aal.array[first_climb] + adjust_up
        
        # Use pressure altitude in the cruise
        alt_qnh[first_climb.stop:last_descent.stop+1] = alt_std.array[first_climb.stop:last_descent.stop+1]
        
        # Last descent adjusted
        alt_qnh[last_descent] =alt_aal.array[last_descent] + adjust_down
        
        # After last descent
        alt_qnh[last_descent.start:] = alt_aal.array[last_descent.start:] + l_elev
        

        self.array = np.ma.array(data=alt_qnh, mask=alt_aal.array.mask)

    @staticmethod
    def _qnh_adjust(aal, std, elev):
        # numpy.linspace(start, stop, num=50, endpoint=True)
        press_offset = std[0] - elev
        if abs(press_offset) > 4000.0:
            raise ValueError("Excessive difference between pressure altitude (%s) and airport elevation (%s) of '%s' implies incorrect altimeter scaling.",
                             std[0], elev, press_offset)
        return np.linspace(elev, std[-1]-aal[-1], num=len(aal))

    @staticmethod
    def _calc_apt_elev(apt):
        '''
        '''
        return apt.get('elevation')

    @staticmethod
    def _calc_rwy_elev(rwy):
        '''
        '''
        elev_s = rwy.get('start', {}).get('elevation')
        elev_e = rwy.get('end', {}).get('elevation')
        if elev_s is None:
            return elev_e
        if elev_e is None:
            return elev_s
        # FIXME: Determine based on liftoff/touchdown coordinates?
        return (elev_e + elev_s) / 2


'''
class AltitudeSTD(DerivedParameterNode):
    """
    This section allows for manipulation of the altitude recordings from
    different types of aircraft. Problems often arise due to combination of
    the fine and coarse parts of the data and many different types of
    correction have been developed to cater for these cases.
    """
    name = 'Altitude STD'
    units = ut.FT
    @classmethod
    def can_operate(cls, available):
        high_and_low = 'Altitude STD (Coarse)' in available and \
            'Altitude STD (Fine)' in available
        coarse_and_ivv = 'Altitude STD (Coarse)' in available and \
            'Vertical Speed' in available
        return high_and_low or coarse_and_ivv

    def _high_and_low(self, alt_std_high, alt_std_low, top=18000, bottom=17000):
        # Create empty array to write to.
        alt_std = np.ma.empty(len(alt_std_high.array))
        alt_std.mask = np.ma.mask_or(alt_std_high.array.mask,
                                     alt_std_low.array.mask)
        difference = top - bottom
        # Create average of high and low. Where average is above crossover,
        # source value from alt_std_high. Where average is below crossover,
        # source value from alt_std_low.
        average = (alt_std_high.array + alt_std_low.array) / 2
        source_from_high = average > top
        alt_std[source_from_high] = alt_std_high.array[source_from_high]
        source_from_low = average < bottom
        alt_std[source_from_low] = alt_std_low.array[source_from_low]
        source_from_high_or_low = np.ma.logical_or(source_from_high,
                                                   source_from_low)
        crossover = np.ma.logical_not(source_from_high_or_low)
        crossover_indices = np.ma.where(crossover)[0]
        high_values = alt_std_high.array[crossover]
        low_values = alt_std_low.array[crossover]
        for index, high_value, low_value in zip(crossover_indices,
                                                high_values,
                                                low_values):
            average_value = average[index]
            high_multiplier = (average_value - bottom) / float(difference)
            low_multiplier = abs(1 - high_multiplier)
            crossover_value = (high_value * high_multiplier) + \
                (low_value * low_multiplier)
            alt_std[index] = crossover_value
        return alt_std

    def _coarse_and_ivv(self, alt_std_coarse, ivv):
        alt_std_with_lag = first_order_lag(alt_std_coarse.array, 10,
                                           alt_std_coarse.hz)
        mask = np.ma.mask_or(alt_std_with_lag.mask, ivv.array.mask)
        return np.ma.masked_array(alt_std_with_lag + (ivv.array / 60.0),
                                  mask=mask)

    def derive(self, alt_std_coarse=P('Altitude STD (Coarse)'),
               alt_std_fine=P('Altitude STD (Fine)'),
               ivv=P('Vertical Speed')):
        if alt_std_high and alt_std_low:
            self.array = self._high_and_low(alt_std_coarse, alt_std_fine)
            ##crossover = np.ma.logical_and(average > 17000, average < 18000)
            ##crossover_indices = np.ma.where(crossover)
            ##for crossover_index in crossover_indices:

            ##top = 18000
            ##bottom = 17000
            ##av = (alt_std_high + alt_std_low) / 2
            ##ratio = (top - av) / (top - bottom)
            ##if ratio > 1.0:
                ##ratio = 1.0
            ##elif ratio < 0.0:
                ##ratio = 0.0
            ##alt = alt_std_low * ratio + alt_std_high * (1.0 - ratio)
            ##alt_std  = alt_std * 0.8 + alt * 0.2

            #146-300 945003 (01)
            #-------------------
            ##Set the thresholds for changeover from low to high scales.
            #top = 18000
            #bottom = 17000
            #
            #av = (ALT_STD_HIGH + ALT_STD_LOW) /2
            #ratio = (top - av) / (top - bottom)
            #
            #IF (ratio > 1.0) THEN ratio = 1.0 ENDIF
            #IF (ratio < 0.0) THEN ratio = 0.0 ENDIF
            #
            #alt = ALT_STD_LOW * ratio + ALT_STD_HIGH * (1.0 - ratio)
            #
            ## Smoothing to reduce unsightly noise in the signal. DJ
            #ALT_STDC = ALT_STDC * 0.8 + alt * 0.2
        elif alt_std_coarse and ivv:
            self.array = self._coarse_and_ivv(alt_std_coarse, ivv)
            #ALT_STDC = (last_alt_std * 0.9) + (ALT_STD * 0.1) + (IVVR / 60.0)
            '''


class AltitudeTail(DerivedParameterNode):
    """
    This function allows for the distance between the radio altimeter antenna
    and the point of the airframe closest to tailscrape.

    The parameter gear_to_tail is measured in metres and is the distance from
    the main gear to the point on the tail most likely to scrape the runway.
    """

    units = ut.FT

    #TODO: Review availability of Attribute "Dist Gear To Tail"

    def derive(self, alt_rad=P('Altitude Radio'), pitch=P('Pitch'),
               ground_to_tail=A('Ground To Lowest Point Of Tail'),
               dist_gear_to_tail=A('Main Gear To Lowest Point Of Tail')):
        pitch_rad = pitch.array * deg2rad
        # Now apply the offset
        gear2tail = dist_gear_to_tail.value * METRES_TO_FEET
        ground2tail = ground_to_tail.value * METRES_TO_FEET
        # Prepare to add back in the negative rad alt reading as the aircraft
        # settles on its oleos
        min_rad = np.ma.min(alt_rad.array)
        self.array = (alt_rad.array + ground2tail -
                      np.ma.sin(pitch_rad) * gear2tail - min_rad)


##############################################################################
# Automated Systems


class CabinAltitude(DerivedParameterNode):
    '''
    Some aircraft record the cabin altitude in feet, while others record the
    cabin pressure (normally in psi). This function converts the pressure
    reading to altitude equivalent, so that the KPVs can operate only in
    altitude units. After all, the crew set the cabin altitude, not the
    pressure.
    
    Typically aircraft also have the 'Cabin Altitude Warning' discrete parameter.
    '''

    units = ut.FT
    
    def derive(self, cp=P('Cabin Press')):

        # assert cp.units=='psi' # Would like to assert units as 'psi'
        self.array = press2alt(cp.array)
    

class ClimbForFlightPhases(DerivedParameterNode):
    '''
    This computes climb segments, and resets to zero as soon as the aircraft
    descends. Very useful for measuring climb after an aborted approach etc.
    '''

    units = ut.FT

    def derive(self, alt_std=P('Altitude STD Smoothed'), airs=S('Fast')):

        self.array = np.ma.zeros(len(alt_std.array))
        repair_mask(alt_std.array) # Remove small sections of corrupt data
        for air in airs:
            deltas = np.ma.ediff1d(alt_std.array[air.slice], to_begin=0.0)
            ups = np.ma.clump_unmasked(np.ma.masked_less(deltas,0.0))
            for up in ups:
                self.array[air.slice][up] = np.ma.cumsum(deltas[up])


class DescendForFlightPhases(DerivedParameterNode):
    '''
    This computes descent segments, and resets to zero as soon as the aircraft
    climbs Used for measuring descents, e.g. following a suspected level bust.
    '''

    units = ut.FT

    def derive(self, alt_std=P('Altitude STD Smoothed'), airs=S('Fast')):

        self.array = np.ma.zeros(len(alt_std.array))
        repair_mask(alt_std.array) # Remove small sections of corrupt data
        for air in airs:
            deltas = np.ma.ediff1d(alt_std.array[air.slice], to_begin=0.0)
            downs = np.ma.clump_unmasked(np.ma.masked_greater(deltas,0.0))
            for down in downs:
                self.array[air.slice][down] = np.ma.cumsum(deltas[down])


class AOA(DerivedParameterNode):
    '''
    Angle of Attack - merges Left and Right signals and increases the
    frequency to twice that of the highest frequency of the dependancies.
    '''

    name = 'AOA'
    align = False
    units = ut.DEGREE
    
    @classmethod
    def can_operate(cls, available):

        return any_of(('AOA (L)', 'AOA (R)'), available)

    def derive(self, aoa_l=P('AOA (L)'), aoa_r=P('AOA (R)')):

        if aoa_l and aoa_r:
            # double the max freq
            self.frequency = max((aoa_l.frequency, aoa_r.frequency)) * 2
            self.offset = 0.0
            self.array = blend_parameters([aoa_l, aoa_r],
                                          frequency=self.frequency, 
                                          offset=self.offset)
        else:
            # only one available
            aoa = aoa_l or aoa_r
            self.frequency = aoa.frequency
            self.offset = aoa.offset
            self.array = aoa.array


class ControlColumn(DerivedParameterNode):
    '''
    The position of the control column blended from the position of the captain
    and first officer's control columns.
    '''

    align = False
    units = ut.DEGREE  # FIXME: Or should this be ut.PERCENT?

    def derive(self,
               posn_capt=P('Control Column (Capt)'),
               posn_fo=P('Control Column (FO)')):

        self.array, self.frequency, self.offset = \
            blend_two_parameters(posn_capt, posn_fo)


class ControlColumnCapt(DerivedParameterNode):
    '''
    '''

    name = 'Control Column (Capt)'
    units = ut.DEGREE  # FIXME: Or should this be ut.PERCENT?

    @classmethod
    def can_operate(cls, available):

        return any_of((
            'Control Column (Capt) Potentiometer', 
            'Control Column (Capt) Synchro',
        ), available)
    
    def derive(self,
               pot=P('Control Column (Capt) Potentiometer'),
               synchro=P('Control Column (Capt) Synchro')):

        synchro_samples = 0
        if synchro:
            synchro_samples = np.ma.count(synchro.array)
            self.array = synchro.array
        if pot:
            pot_samples = np.ma.count(pot.array)
            if pot_samples>synchro_samples:
                self.array = pot.array

class ControlColumnFO(DerivedParameterNode):
    '''
    '''

    name = 'Control Column (FO)'
    units = ut.DEGREE  # FIXME: Or should this be ut.PERCENT?

    @classmethod
    def can_operate(cls, available):

        return any_of((
            'Control Column (FO) Potentiometer', 
            'Control Column (FO) Synchro',
        ), available)
    
    def derive(self,
               pot=P('Control Column (FO) Potentiometer'),
               synchro=P('Control Column (FO) Synchro')):

        synchro_samples = 0
        if synchro:
            synchro_samples = np.ma.count(synchro.array)
            self.array = synchro.array
        if pot:
            pot_samples = np.ma.count(pot.array)
            if pot_samples>synchro_samples:
                self.array = pot.array


class ControlColumnForce(DerivedParameterNode):
    '''
    The combined force from the captain and the first officer.
    '''

    units = ut.DECANEWTON

    def derive(self,
               force_capt=P('Control Column Force (Capt)'),
               force_fo=P('Control Column Force (FO)')):

        self.array = force_capt.array + force_fo.array
        # TODO: Check this summation is correct in amplitude and phase.
        # Compare with Boeing charts for the 737NG.


class ControlWheel(DerivedParameterNode):
    '''
    The position of the control wheel blended from the position of the captain
    and first officer's control wheels.
    
    On the ATR42 there is the option of potentiometer or synchro input.
    '''

    align = False
    units = ut.DEGREE

    @classmethod
    def can_operate(cls, available):

        return all_of((
            'Control Wheel (Capt)',
            'Control Wheel (FO)',
        ), available) or any_of((
            'Control Wheel Synchro',
            'Control Wheel Potentiometer',
        ), available)

    def derive(self,
               posn_capt=P('Control Wheel (Capt)'),
               posn_fo=P('Control Wheel (FO)'),
               synchro=P('Control Wheel Synchro'),
               pot=P('Control Wheel Potentiometer')):

        # Usually we are blending two sensors
        if posn_capt and posn_fo:
            self.array, self.frequency, self.offset = \
                blend_two_parameters(posn_capt, posn_fo)
            return
        # Less commonly we are selecting from a single source
        synchro_samples = 0
        if synchro:
            synchro_samples = np.ma.count(synchro.array)
            self.array = synchro.array
        if pot:
            pot_samples = np.ma.count(pot.array)
            if pot_samples>synchro_samples:
                self.array = pot.array


class ControlWheelForce(DerivedParameterNode):
    '''
    The combined force from the captain and the first officer.
    '''

    units = ut.DECANEWTON

    def derive(self,
               force_capt=P('Control Wheel Force (Capt)'),
               force_fo=P('Control Wheel Force (FO)')):

        self.array = force_capt.array + force_fo.array
        # TODO: Check this summation is correct in amplitude and phase.
        # Compare with Boeing charts for the 737NG.


class SidestickAngleCapt(DerivedParameterNode):
    '''
    Angle of the captain's side stick.

    This parameter calcuates the combined angle from the separate pitch and
    roll component angles of the sidestick for the captain.

    Reference was made to the following documentation to assist with the
    development of this algorithm:

    - A320 Flight Profile Specification
    - A321 Flight Profile Specification
    '''

    name = 'Sidestick Angle (Capt)'
    units = ut.DEGREE

    def derive(self,
               pitch_capt=M('Sidestick Pitch (Capt)'),
               roll_capt=M('Sidestick Roll (Capt)')):

        self.array = np.ma.sqrt(pitch_capt.array ** 2 + roll_capt.array ** 2)


class SidestickAngleFO(DerivedParameterNode):
    '''
    Angle of the first officer's side stick.

    This parameter calcuates the combined angle from the separate pitch and
    roll component angles of the sidestick for the first officer.

    Reference was made to the following documentation to assist with the
    development of this algorithm:

    - A320 Flight Profile Specification
    - A321 Flight Profile Specification
    '''

    name = 'Sidestick Angle (FO)'
    units = ut.DEGREE

    def derive(self,
               pitch_fo=M('Sidestick Pitch (FO)'),
               roll_fo=M('Sidestick Roll (FO)')):

        self.array = np.ma.sqrt(pitch_fo.array ** 2 + roll_fo.array ** 2)


class DistanceToLanding(DerivedParameterNode):
    '''
    Ground distance to cover before touchdown.

    Note: This parameter gets closer to zero approaching the final touchdown,
    but then increases as the aircraft decelerates on the runway.
    '''

    units = ut.NM

    # Q: Is this distance to final landing, or distance to each approach
    # destination (i.e. resets once reaches point of go-around)

    def derive(self, dist=P('Distance Travelled'), tdwns=KTI('Touchdown')):
        if tdwns:
            dist_flown_at_tdwn = dist.array[tdwns.get_last().index]
            self.array = np.ma.abs(dist_flown_at_tdwn - dist.array)
        else:
            self.array = np.zeros_like(dist.array)
            self.array.mask = True


class DistanceTravelled(DerivedParameterNode):
    '''
    Distance travelled in Nautical Miles. Calculated using integral of
    Groundspeed.
    '''

    units = ut.NM

    def derive(self, gspd=P('Groundspeed')):

        self.array = integrate(gspd.array, gspd.frequency, scale=1.0 / 3600.0)


class Drift(DerivedParameterNode):
    '''
    '''

    align = False
    units = ut.DEGREE
    
    @classmethod
    def can_operate(cls, available):

        return any_of(('Drift (1)', 'Drift (2)'), available) \
            or all_of(('Heading', 'Track'), available)

    def derive(self,
               drift_1=P('Drift (1)'),
               drift_2=P('Drift (2)'),
               track=P('Track'),
               heading=P('Heading')):

        if drift_1 or drift_2:
            self.array, self.frequency, self.offset = \
                blend_two_parameters(drift_1, drift_2)
        else:
            self.frequency = track.frequency
            self.offset = track.offset
            self.array = track.array - align(heading, track)


################################################################################
# Brakes


class BrakePressure(DerivedParameterNode):
    '''
    Gather the recorded brake parameters and convert into a single analogue.

    This node allows for expansion for different types, and possibly
    operation in primary and standby modes.
    '''

    align = False
    units = ut.PSI

    @classmethod
    def can_operate(cls, available):

        return all_of((
            'Brake (L) Press',
            'Brake (R) Press',
        ), available) or all_of((
            'Brake (L) Inboard Press',
            'Brake (L) Outboard Press',
            'Brake (R) Inboard Press',
            'Brake (R) Outboard Press',
        ), available)

    def derive(self, 
               brake_L=P('Brake (L) Press'), 
               brake_R=P('Brake (R) Press'),
               brake_L_ib=P('Brake (L) Inboard Press'),
               brake_L_ob=P('Brake (L) Outboard Press'),
               brake_R_ib=P('Brake (R) Inboard Press'),
               brake_R_ob=P('Brake (R) Outboard Press')):
        
        if brake_L and brake_R:
            self.array, self.frequency, self.offset = \
                blend_two_parameters(brake_L, brake_R)
        else:
            sources = [brake_L_ib, brake_L_ob, brake_R_ib, brake_R_ob]
            self.offset = 0.0
            self.frequency = brake_L_ib.frequency * 4.0
            self.array = blend_parameters(sources, offset=self.offset, 
                                          frequency=self.frequency)


################################################################################
# Engine EPR


class Eng_EPRAvg(DerivedParameterNode):
    '''
    '''

    name = 'Eng (*) EPR Avg'
    align = False
    units = None

    @classmethod
    def can_operate(cls, available):

        return any_of(cls.get_dependency_names(), available)

    def derive(self,
               eng1=P('Eng (1) EPR'),
               eng2=P('Eng (2) EPR'),
               eng3=P('Eng (3) EPR'),
               eng4=P('Eng (4) EPR')):

        engines = vstack_params(eng1, eng2, eng3, eng4)
        self.array = np.ma.average(engines, axis=0)
        self.offset = offset_select('mean', [eng1, eng2, eng3, eng4])


class Eng_EPRMax(DerivedParameterNode):
    '''
    '''

    name = 'Eng (*) EPR Max'
    align = False
    units = None

    @classmethod
    def can_operate(cls, available):

        return any_of(cls.get_dependency_names(), available)

    def derive(self,
               eng1=P('Eng (1) EPR'),
               eng2=P('Eng (2) EPR'),
               eng3=P('Eng (3) EPR'),
               eng4=P('Eng (4) EPR')):

        engines = vstack_params(eng1, eng2, eng3, eng4)
        self.array = np.ma.max(engines, axis=0)
        self.offset = offset_select('mean', [eng1, eng2, eng3, eng4])


class Eng_EPRMin(DerivedParameterNode):
    '''
    '''

    name = 'Eng (*) EPR Min'
    align = False
    units = None

    @classmethod
    def can_operate(cls, available):

        return any_of(cls.get_dependency_names(), available)

    def derive(self,
               eng1=P('Eng (1) EPR'),
               eng2=P('Eng (2) EPR'),
               eng3=P('Eng (3) EPR'),
               eng4=P('Eng (4) EPR')):

        engines = vstack_params(eng1, eng2, eng3, eng4)
        self.array = np.ma.min(engines, axis=0)
        self.offset = offset_select('mean', [eng1, eng2, eng3, eng4])


class Eng_EPRMinFor5Sec(DerivedParameterNode):
    '''
    Returns the lowest EPR for up to four engines over five seconds.
    '''

    name = 'Eng (*) EPR Min For 5 Sec'
    align_frequency = 2
    align_offset = 0
    units = None

    def derive(self,
               eng_epr_min=P('Eng (*) EPR Min')):

        #self.array = clip(eng_epr_min.array, 5.0, eng_epr_min.frequency, remove='troughs')
        self.array = second_window(eng_epr_min.array, self.frequency, 5)


class EngTPRLimitDifference(DerivedParameterNode):
    '''
    '''

    name = 'Eng TPR Limit Difference'
    units = None

    def derive(self,
               eng_tpr_max=P('Eng (*) TPR Max'),
               eng_tpr_limit=P('Eng TPR Limit Max')):
        
        self.array = eng_tpr_max.array - eng_tpr_limit.array


class Eng_TPRMax(DerivedParameterNode):
    '''
    '''

    name = 'Eng (*) TPR Max'
    align = False
    units = None

    @classmethod
    def can_operate(cls, available):

        return any_of(cls.get_dependency_names(), available)

    def derive(self,
               eng1=P('Eng (1) TPR'),
               eng2=P('Eng (2) TPR'),
               eng3=P('Eng (3) TPR'),
               eng4=P('Eng (4) TPR')):

        engines = vstack_params(eng1, eng2, eng3, eng4)
        self.array = np.ma.max(engines, axis=0)
        self.offset = offset_select('mean', [eng1, eng2, eng3, eng4])


class Eng_TPRMin(DerivedParameterNode):
    '''
    '''

    name = 'Eng (*) TPR Min'
    align = False
    units = None

    @classmethod
    def can_operate(cls, available):

        return any_of(cls.get_dependency_names(), available)

    def derive(self,
               eng1=P('Eng (1) TPR'),
               eng2=P('Eng (2) TPR'),
               eng3=P('Eng (3) TPR'),
               eng4=P('Eng (4) TPR')):

        engines = vstack_params(eng1, eng2, eng3, eng4)
        self.array = np.ma.min(engines, axis=0)
        self.offset = offset_select('mean', [eng1, eng2, eng3, eng4])


################################################################################
# Engine Fuel Flow


class Eng_FuelFlow(DerivedParameterNode):
    '''
    '''

    name = 'Eng (*) Fuel Flow'
    align = False
    units = ut.KG_H

    @classmethod
    def can_operate(cls, available):

        return any_of(cls.get_dependency_names(), available)

    def derive(self,
               eng1=P('Eng (1) Fuel Flow'),
               eng2=P('Eng (2) Fuel Flow'),
               eng3=P('Eng (3) Fuel Flow'),
               eng4=P('Eng (4) Fuel Flow')):

        # assume all engines Fuel Flow are record at the same frequency
        engines = vstack_params(eng1, eng2, eng3, eng4)
        self.array = np.ma.sum(engines, axis=0)
        self.offset = offset_select('mean', [eng1, eng2, eng3, eng4])


class Eng_FuelFlowMin(DerivedParameterNode):
    '''
    The minimum recorded Fuel Flow across all engines.
    
    All engines data aligned (using interpolation) and forced the frequency to
    be a higher 4Hz to protect against smoothing of peaks.
    '''

    name = 'Eng (*) Fuel Flow Min'
    align_frequency = 4
    align_offset = 0
    units = ut.KG_H

    @classmethod
    def can_operate(cls, available):

        return any_of(cls.get_dependency_names(), available)

    def derive(self,
               eng1=P('Eng (1) Fuel Flow'),
               eng2=P('Eng (2) Fuel Flow'),
               eng3=P('Eng (3) Fuel Flow'),
               eng4=P('Eng (4) Fuel Flow')):

        engines = vstack_params(eng1, eng2, eng3, eng4)
        self.array = np.ma.min(engines, axis=0)

        
###############################################################################
# Fuel Burn


class Eng_1_FuelBurn(DerivedParameterNode):
    '''
    Amount of fuel burnt since the start of the data.
    '''

    name = 'Eng (1) Fuel Burn'
    units = ut.KG

    def derive(self,
               ff=P('Eng (1) Fuel Flow')):

        flow = repair_mask(ff.array)
        flow = np.ma.where(flow.mask==True, 0.0, flow)
        self.array = np.ma.array(integrate(flow / 3600.0, ff.frequency))


class Eng_2_FuelBurn(DerivedParameterNode):
    ''''
    Amount of fuel burnt since the start of the data.
    '''

    name = 'Eng (2) Fuel Burn'
    units = ut.KG

    def derive(self,
               ff=P('Eng (2) Fuel Flow')):

        flow = repair_mask(ff.array)
        flow = np.ma.where(flow.mask==True, 0.0, flow)
        self.array = np.ma.array(integrate(flow / 3600.0, ff.frequency))


class Eng_3_FuelBurn(DerivedParameterNode):
    '''
    Amount of fuel burnt since the start of the data.
    '''

    name = 'Eng (3) Fuel Burn'
    units = ut.KG

    def derive(self,
               ff=P('Eng (3) Fuel Flow')):

        flow = repair_mask(ff.array)
        flow = np.ma.where(flow.mask==True, 0.0, flow)
        self.array = np.ma.array(integrate(flow / 3600.0, ff.frequency))


class Eng_4_FuelBurn(DerivedParameterNode):
    '''
    Amount of fuel burnt since the start of the data.
    '''

    name = 'Eng (4) Fuel Burn'
    units = ut.KG

    def derive(self,
               ff=P('Eng (4) Fuel Flow')):

        flow = repair_mask(ff.array)
        flow = np.ma.where(flow.mask==True, 0.0, flow)
        self.array = np.ma.array(integrate(flow / 3600.0, ff.frequency))


class Eng_FuelBurn(DerivedParameterNode):
    '''
    '''

    name = 'Eng (*) Fuel Burn'
    align = False
    units = ut.KG

    @classmethod
    def can_operate(cls, available):

        return any_of(cls.get_dependency_names(), available)

    def derive(self,
               eng1=P('Eng (1) Fuel Burn'),
               eng2=P('Eng (2) Fuel Burn'),
               eng3=P('Eng (3) Fuel Burn'),
               eng4=P('Eng (4) Fuel Burn')):

        engines = vstack_params(eng1, eng2, eng3, eng4)
        self.array = np.ma.sum(engines, axis=0)
        self.offset = offset_select('mean', [eng1, eng2, eng3, eng4])


################################################################################
# Engine Gas Temperature


class Eng_GasTempAvg(DerivedParameterNode):
    '''
    '''

    name = 'Eng (*) Gas Temp Avg'
    align = False
    units = ut.CELSIUS

    @classmethod
    def can_operate(cls, available):

        return any_of(cls.get_dependency_names(), available)

    def derive(self,
               eng1=P('Eng (1) Gas Temp'),
               eng2=P('Eng (2) Gas Temp'),
               eng3=P('Eng (3) Gas Temp'),
               eng4=P('Eng (4) Gas Temp')):

        engines = vstack_params(eng1, eng2, eng3, eng4)
        self.array = np.ma.average(engines, axis=0)
        self.offset = offset_select('mean', [eng1, eng2, eng3, eng4])


class Eng_GasTempMax(DerivedParameterNode):
    '''
    '''

    name = 'Eng (*) Gas Temp Max'
    align = False
    units = ut.CELSIUS

    @classmethod
    def can_operate(cls, available):

        return any_of(cls.get_dependency_names(), available)

    def derive(self,
               eng1=P('Eng (1) Gas Temp'),
               eng2=P('Eng (2) Gas Temp'),
               eng3=P('Eng (3) Gas Temp'),
               eng4=P('Eng (4) Gas Temp')):

        engines = vstack_params(eng1, eng2, eng3, eng4)
        self.array = np.ma.max(engines, axis=0)
        self.offset = offset_select('mean', [eng1, eng2, eng3, eng4])


class Eng_GasTempMin(DerivedParameterNode):
    '''
    '''

    name = 'Eng (*) Gas Temp Min'
    align = False
    units = ut.CELSIUS

    @classmethod
    def can_operate(cls, available):

        return any_of(cls.get_dependency_names(), available)

    def derive(self,
               eng1=P('Eng (1) Gas Temp'),
               eng2=P('Eng (2) Gas Temp'),
               eng3=P('Eng (3) Gas Temp'),
               eng4=P('Eng (4) Gas Temp')):

        engines = vstack_params(eng1, eng2, eng3, eng4)
        self.array = np.ma.min(engines, axis=0)
        self.offset = offset_select('mean', [eng1, eng2, eng3, eng4])


################################################################################
# Engine N1


class Eng_N1Avg(DerivedParameterNode):
    '''
    This returns the avaerage N1 in any sample period for up to four engines.

    All engines data aligned (using interpolation) and forced the frequency to
    be a higher 4Hz to protect against smoothing of peaks.
    '''

    name = 'Eng (*) N1 Avg'
    align_frequency = 4
    align_offset = 0
    units = ut.PERCENT

    @classmethod
    def can_operate(cls, available):

        return any_of(cls.get_dependency_names(), available)

    def derive(self,
               eng1=P('Eng (1) N1'),
               eng2=P('Eng (2) N1'),
               eng3=P('Eng (3) N1'),
               eng4=P('Eng (4) N1')):

        engines = vstack_params(eng1, eng2, eng3, eng4)
        self.array = np.ma.average(engines, axis=0)


class Eng_N1Max(DerivedParameterNode):
    '''
    This returns the highest N1 in any sample period for up to four engines.

    All engines data aligned (using interpolation) and forced the frequency to
    be a higher 4Hz to protect against smoothing of peaks.
    '''

    name = 'Eng (*) N1 Max'
    align_frequency = 4
    align_offset = 0
    units = ut.PERCENT

    @classmethod
    def can_operate(cls, available):

        return any_of(cls.get_dependency_names(), available)

    def derive(self,
               eng1=P('Eng (1) N1'),
               eng2=P('Eng (2) N1'),
               eng3=P('Eng (3) N1'),
               eng4=P('Eng (4) N1')):

        engines = vstack_params(eng1, eng2, eng3, eng4)
        self.array = np.ma.max(engines, axis=0)


class Eng_N1Min(DerivedParameterNode):
    '''
    This returns the lowest N1 in any sample period for up to four engines.

    All engines data aligned (using interpolation) and forced the frequency to
    be a higher 4Hz to protect against smoothing of peaks.
    '''

    name = 'Eng (*) N1 Min'
    align_frequency = 4
    align_offset = 0
    units = ut.PERCENT

    @classmethod
    def can_operate(cls, available):

        return any_of(cls.get_dependency_names(), available)

    def derive(self,
               eng1=P('Eng (1) N1'),
               eng2=P('Eng (2) N1'),
               eng3=P('Eng (3) N1'),
               eng4=P('Eng (4) N1')):

        engines = vstack_params(eng1, eng2, eng3, eng4)
        self.array = np.ma.min(engines, axis=0)


class Eng_N1MinFor5Sec(DerivedParameterNode):
    '''
    Returns the lowest N1 for up to four engines over five seconds.
    '''

    name = 'Eng (*) N1 Min For 5 Sec'
    align_frequency = 2
    align_offset = 0
    units = ut.PERCENT

    def derive(self,
               eng_n1_min=P('Eng (*) N1 Min')):

        #self.array = clip(eng_n1_min.array, 5.0, eng_n1_min.frequency, remove='troughs')
        self.array = second_window(eng_n1_min.array, self.frequency, 5)


################################################################################
# Engine N2


class Eng_N2Avg(DerivedParameterNode):
    '''
    This returns the avaerage N2 in any sample period for up to four engines.

    All engines data aligned (using interpolation) and forced the frequency to
    be a higher 4Hz to protect against smoothing of peaks.
    '''

    name = 'Eng (*) N2 Avg'
    align_frequency = 4
    align_offset = 0
    units = ut.PERCENT

    @classmethod
    def can_operate(cls, available):

        return any_of(cls.get_dependency_names(), available)

    def derive(self,
               eng1=P('Eng (1) N2'),
               eng2=P('Eng (2) N2'),
               eng3=P('Eng (3) N2'),
               eng4=P('Eng (4) N2')):

        engines = vstack_params(eng1, eng2, eng3, eng4)
        self.array = np.ma.average(engines, axis=0)


class Eng_N2Max(DerivedParameterNode):
    '''
    This returns the highest N2 in any sample period for up to four engines.

    All engines data aligned (using interpolation) and forced the frequency to
    be a higher 4Hz to protect against smoothing of peaks.
    '''

    name = 'Eng (*) N2 Max'
    align_frequency = 4
    align_offset = 0
    units = ut.PERCENT

    @classmethod
    def can_operate(cls, available):

        return any_of(cls.get_dependency_names(), available)

    def derive(self,
               eng1=P('Eng (1) N2'),
               eng2=P('Eng (2) N2'),
               eng3=P('Eng (3) N2'),
               eng4=P('Eng (4) N2')):

        engines = vstack_params(eng1, eng2, eng3, eng4)
        self.array = np.ma.max(engines, axis=0)


class Eng_N2Min(DerivedParameterNode):
    '''
    This returns the lowest N2 in any sample period for up to four engines.

    All engines data aligned (using interpolation) and forced the frequency to
    be a higher 4Hz to protect against smoothing of peaks.
    '''

    name = 'Eng (*) N2 Min'
    align_frequency = 4
    align_offset = 0
    units = ut.PERCENT

    @classmethod
    def can_operate(cls, available):

        return any_of(cls.get_dependency_names(), available)

    def derive(self,
               eng1=P('Eng (1) N2'),
               eng2=P('Eng (2) N2'),
               eng3=P('Eng (3) N2'),
               eng4=P('Eng (4) N2')):

        engines = vstack_params(eng1, eng2, eng3, eng4)
        self.array = np.ma.min(engines, axis=0)


################################################################################
# Engine N3


class Eng_N3Avg(DerivedParameterNode):
    '''
    This returns the average N3 in any sample period for up to four engines.

    All engines data aligned (using interpolation) and forced the frequency to
    be a higher 4Hz to protect against smoothing of peaks.
    '''

    name = 'Eng (*) N3 Avg'
    align_frequency = 4
    align_offset = 0
    units = ut.PERCENT

    @classmethod
    def can_operate(cls, available):

        return any_of(cls.get_dependency_names(), available)

    def derive(self,
               eng1=P('Eng (1) N3'),
               eng2=P('Eng (2) N3'),
               eng3=P('Eng (3) N3'),
               eng4=P('Eng (4) N3')):

        engines = vstack_params(eng1, eng2, eng3, eng4)
        self.array = np.ma.average(engines, axis=0)


class Eng_N3Max(DerivedParameterNode):
    '''
    This returns the highest N3 in any sample period for up to four engines.

    All engines data aligned (using interpolation) and forced the frequency to
    be a higher 4Hz to protect against smoothing of peaks.
    '''

    name = 'Eng (*) N3 Max'
    align_frequency = 4
    align_offset = 0
    units = ut.PERCENT

    @classmethod
    def can_operate(cls, available):

        return any_of(cls.get_dependency_names(), available)

    def derive(self,
               eng1=P('Eng (1) N3'),
               eng2=P('Eng (2) N3'),
               eng3=P('Eng (3) N3'),
               eng4=P('Eng (4) N3')):

        engines = vstack_params(eng1, eng2, eng3, eng4)
        self.array = np.ma.max(engines, axis=0)


class Eng_N3Min(DerivedParameterNode):
    '''
    This returns the lowest N3 in any sample period for up to four engines.

    All engines data aligned (using interpolation) and forced the frequency to
    be a higher 4Hz to protect against smoothing of peaks.
    '''

    name = 'Eng (*) N3 Min'
    align_frequency = 4
    align_offset = 0
    units = ut.PERCENT

    @classmethod
    def can_operate(cls, available):

        return any_of(cls.get_dependency_names(), available)

    def derive(self,
               eng1=P('Eng (1) N3'),
               eng2=P('Eng (2) N3'),
               eng3=P('Eng (3) N3'),
               eng4=P('Eng (4) N3')):

        engines = vstack_params(eng1, eng2, eng3, eng4)
        self.array = np.ma.min(engines, axis=0)


################################################################################
# Engine Np


class Eng_NpAvg(DerivedParameterNode):
    '''
    This returns the average Np in any sample period for up to four engines.

    All engines data aligned (using interpolation) and forced the frequency to
    be a higher 4Hz to protect against smoothing of peaks.
    '''

    name = 'Eng (*) Np Avg'
    align_frequency = 4
    align_offset = 0
    units = ut.PERCENT

    @classmethod
    def can_operate(cls, available):

        return any_of(cls.get_dependency_names(), available)

    def derive(self,
               eng1=P('Eng (1) Np'),
               eng2=P('Eng (2) Np'),
               eng3=P('Eng (3) Np'),
               eng4=P('Eng (4) Np')):

        engines = vstack_params(eng1, eng2, eng3, eng4)
        self.array = np.ma.average(engines, axis=0)


class Eng_NpMax(DerivedParameterNode):
    '''
    This returns the highest Np in any sample period for up to four engines.

    All engines data aligned (using interpolation) and forced the frequency to
    be a higher 4Hz to protect against smoothing of peaks.
    '''

    name = 'Eng (*) Np Max'
    align_frequency = 4
    align_offset = 0
    units = ut.PERCENT

    @classmethod
    def can_operate(cls, available):

        return any_of(cls.get_dependency_names(), available)

    def derive(self,
               eng1=P('Eng (1) Np'),
               eng2=P('Eng (2) Np'),
               eng3=P('Eng (3) Np'),
               eng4=P('Eng (4) Np')):

        engines = vstack_params(eng1, eng2, eng3, eng4)
        self.array = np.ma.max(engines, axis=0)


class Eng_NpMin(DerivedParameterNode):
    '''
    This returns the lowest Np in any sample period for up to four engines.

    All engines data aligned (using interpolation) and forced the frequency to
    be a higher 4Hz to protect against smoothing of peaks.
    '''

    name = 'Eng (*) Np Min'
    align_frequency = 4
    align_offset = 0
    units = ut.PERCENT

    @classmethod
    def can_operate(cls, available):

        return any_of(cls.get_dependency_names(), available)

    def derive(self,
               eng1=P('Eng (1) Np'),
               eng2=P('Eng (2) Np'),
               eng3=P('Eng (3) Np'),
               eng4=P('Eng (4) Np')):

        engines = vstack_params(eng1, eng2, eng3, eng4)
        self.array = np.ma.min(engines, axis=0)


################################################################################
# Engine Oil Pressure


class Eng_OilPressAvg(DerivedParameterNode):
    '''
    '''

    name = 'Eng (*) Oil Press Avg'
    align = False
    units = ut.PSI

    @classmethod
    def can_operate(cls, available):

        return any_of(cls.get_dependency_names(), available)

    def derive(self,
               eng1=P('Eng (1) Oil Press'),
               eng2=P('Eng (2) Oil Press'),
               eng3=P('Eng (3) Oil Press'),
               eng4=P('Eng (4) Oil Press')):

        engines = vstack_params(eng1, eng2, eng3, eng4)
        self.array = np.ma.average(engines, axis=0)
        self.offset = offset_select('mean', [eng1, eng2, eng3, eng4])


class Eng_OilPressMax(DerivedParameterNode):
    '''
    '''

    name = 'Eng (*) Oil Press Max'
    align = False
    units = ut.PSI

    @classmethod
    def can_operate(cls, available):

        return any_of(cls.get_dependency_names(), available)

    def derive(self,
               eng1=P('Eng (1) Oil Press'),
               eng2=P('Eng (2) Oil Press'),
               eng3=P('Eng (3) Oil Press'),
               eng4=P('Eng (4) Oil Press')):

        engines = vstack_params(eng1, eng2, eng3, eng4)
        self.array = np.ma.max(engines, axis=0)
        self.offset = offset_select('mean', [eng1, eng2, eng3, eng4])


class Eng_OilPressMin(DerivedParameterNode):
    '''
    '''

    name = 'Eng (*) Oil Press Min'
    align = False
    units = ut.PSI

    @classmethod
    def can_operate(cls, available):

        return any_of(cls.get_dependency_names(), available)

    def derive(self,
               eng1=P('Eng (1) Oil Press'),
               eng2=P('Eng (2) Oil Press'),
               eng3=P('Eng (3) Oil Press'),
               eng4=P('Eng (4) Oil Press')):

        engines = vstack_params(eng1, eng2, eng3, eng4)
        self.array = np.ma.min(engines, axis=0)
        self.offset = offset_select('mean', [eng1, eng2, eng3, eng4])


################################################################################
# Engine Oil Quantity


class Eng_OilQtyAvg(DerivedParameterNode):
    '''
    '''

    name = 'Eng (*) Oil Qty Avg'
    align = False
    units = ut.QUART

    @classmethod
    def can_operate(cls, available):

        return any_of(cls.get_dependency_names(), available)

    def derive(self,
               eng1=P('Eng (1) Oil Qty'),
               eng2=P('Eng (2) Oil Qty'),
               eng3=P('Eng (3) Oil Qty'),
               eng4=P('Eng (4) Oil Qty')):

        engines = vstack_params(eng1, eng2, eng3, eng4)
        self.array = np.ma.average(engines, axis=0)
        self.offset = offset_select('mean', [eng1, eng2, eng3, eng4])


class Eng_OilQtyMax(DerivedParameterNode):
    '''
    '''

    name = 'Eng (*) Oil Qty Max'
    align = False
    units = ut.QUART

    @classmethod
    def can_operate(cls, available):

        return any_of(cls.get_dependency_names(), available)

    def derive(self,
               eng1=P('Eng (1) Oil Qty'),
               eng2=P('Eng (2) Oil Qty'),
               eng3=P('Eng (3) Oil Qty'),
               eng4=P('Eng (4) Oil Qty')):

        engines = vstack_params(eng1, eng2, eng3, eng4)
        self.array = np.ma.max(engines, axis=0)
        self.offset = offset_select('mean', [eng1, eng2, eng3, eng4])


class Eng_OilQtyMin(DerivedParameterNode):
    '''
    '''

    name = 'Eng (*) Oil Qty Min'
    align = False
    units = ut.QUART

    @classmethod
    def can_operate(cls, available):

        return any_of(cls.get_dependency_names(), available)

    def derive(self,
               eng1=P('Eng (1) Oil Qty'),
               eng2=P('Eng (2) Oil Qty'),
               eng3=P('Eng (3) Oil Qty'),
               eng4=P('Eng (4) Oil Qty')):

        engines = vstack_params(eng1, eng2, eng3, eng4)
        self.array = np.ma.min(engines, axis=0)
        self.offset = offset_select('mean', [eng1, eng2, eng3, eng4])


################################################################################
# Engine Oil Temperature


class Eng_OilTempAvg(DerivedParameterNode):
    '''
    '''

    name = 'Eng (*) Oil Temp Avg'
    align = False
    units = ut.CELSIUS

    @classmethod
    def can_operate(cls, available):

        return any_of(cls.get_dependency_names(), available)

    def derive(self,
               eng1=P('Eng (1) Oil Temp'),
               eng2=P('Eng (2) Oil Temp'),
               eng3=P('Eng (3) Oil Temp'),
               eng4=P('Eng (4) Oil Temp')):

        engines = vstack_params(eng1, eng2, eng3, eng4)
        avg_array = np.ma.average(engines, axis=0)
        if np.ma.count(avg_array) != 0:
            self.array = avg_array
            self.offset = offset_select('mean', [eng1, eng2, eng3, eng4])
        else:
            # Some aircraft have no oil temperature sensors installed, so
            # quit now if there is no valid result.
            self.array = np_ma_masked_zeros_like(avg_array)


class Eng_OilTempMax(DerivedParameterNode):
    '''
    '''

    name = 'Eng (*) Oil Temp Max'
    align = False
    units = ut.CELSIUS

    @classmethod
    def can_operate(cls, available):

        return any_of(cls.get_dependency_names(), available)

    def derive(self,
               eng1=P('Eng (1) Oil Temp'),
               eng2=P('Eng (2) Oil Temp'),
               eng3=P('Eng (3) Oil Temp'),
               eng4=P('Eng (4) Oil Temp')):

        engines = vstack_params(eng1, eng2, eng3, eng4)
        max_array = np.ma.max(engines, axis=0)
        if np.ma.count(max_array) != 0:
            self.array = max_array
            self.offset = offset_select('mean', [eng1, eng2, eng3, eng4])
        else:
            # Some aircraft have no oil temperature sensors installed, so
            # quit now if there is no valid result.
            self.array = np_ma_masked_zeros_like(max_array)


class Eng_OilTempMin(DerivedParameterNode):
    '''
    '''

    name = 'Eng (*) Oil Temp Min'
    align = False
    units = ut.CELSIUS

    @classmethod
    def can_operate(cls, available):

        return any_of(cls.get_dependency_names(), available)

    def derive(self,
               eng1=P('Eng (1) Oil Temp'),
               eng2=P('Eng (2) Oil Temp'),
               eng3=P('Eng (3) Oil Temp'),
               eng4=P('Eng (4) Oil Temp')):

        engines = vstack_params(eng1, eng2, eng3, eng4)
        min_array = np.ma.min(engines, axis=0)
        if np.ma.count(min_array) != 0:
            self.array = min_array
            self.offset = offset_select('mean', [eng1, eng2, eng3, eng4])
        else:
            # Some aircraft have no oil temperature sensors installed, so
            # quit now if there is no valid result.
            self.array = np_ma_masked_zeros_like(min_array)


################################################################################
# Engine Torque


class Eng_TorqueAvg(DerivedParameterNode):
    '''
    '''

    name = 'Eng (*) Torque Avg'
    align = False
    units = ut.FT_LB

    @classmethod
    def can_operate(cls, available):

        return any_of(cls.get_dependency_names(), available)

    def derive(self,
               eng1=P('Eng (1) Torque'),
               eng2=P('Eng (2) Torque'),
               eng3=P('Eng (3) Torque'),
               eng4=P('Eng (4) Torque')):

        engines = vstack_params(eng1, eng2, eng3, eng4)
        self.array = np.ma.average(engines, axis=0)
        self.offset = offset_select('mean', [eng1, eng2, eng3, eng4])


class Eng_TorqueMax(DerivedParameterNode):
    '''
    '''

    name = 'Eng (*) Torque Max'
    align = False
    units = ut.FT_LB

    @classmethod
    def can_operate(cls, available):

        return any_of(cls.get_dependency_names(), available)

    def derive(self,
               eng1=P('Eng (1) Torque'),
               eng2=P('Eng (2) Torque'),
               eng3=P('Eng (3) Torque'),
               eng4=P('Eng (4) Torque')):

        engines = vstack_params(eng1, eng2, eng3, eng4)
        self.array = np.ma.max(engines, axis=0)
        self.offset = offset_select('mean', [eng1, eng2, eng3, eng4])


class Eng_TorqueMin(DerivedParameterNode):
    '''
    '''

    name = 'Eng (*) Torque Min'
    align = False
    units = ut.FT_LB

    @classmethod
    def can_operate(cls, available):

        return any_of(cls.get_dependency_names(), available)

    def derive(self,
               eng1=P('Eng (1) Torque'),
               eng2=P('Eng (2) Torque'),
               eng3=P('Eng (3) Torque'),
               eng4=P('Eng (4) Torque')):

        engines = vstack_params(eng1, eng2, eng3, eng4)
        self.array = np.ma.min(engines, axis=0)
        self.offset = offset_select('mean', [eng1, eng2, eng3, eng4])


################################################################################
# Engine Vibration (N1)


class Eng_VibN1Max(DerivedParameterNode):
    '''
    This derived parameter condenses all the available first shaft order
    vibration measurements into a single consolidated value.
    '''

    name = 'Eng (*) Vib N1 Max'
    align = False
    units = None

    @classmethod
    def can_operate(cls, available):

        return any_of(cls.get_dependency_names(), available)

    def derive(self,
               eng1=P('Eng (1) Vib N1'),
               eng2=P('Eng (2) Vib N1'),
               eng3=P('Eng (3) Vib N1'),
               eng4=P('Eng (4) Vib N1'),
               fan1=P('Eng (1) Vib N1 Fan'),
               fan2=P('Eng (2) Vib N1 Fan'),
               lpt1=P('Eng (1) Vib N1 Turbine'),
               lpt2=P('Eng (2) Vib N1 Turbine')):

        engines = vstack_params(eng1, eng2, eng3, eng4, fan1, fan2, lpt1, lpt2)
        self.array = np.ma.max(engines, axis=0)
        self.offset = offset_select('mean', [eng1, eng2, eng3, eng4, fan1, fan2, lpt1, lpt2])


################################################################################
# Engine Vibration (N2)


class Eng_VibN2Max(DerivedParameterNode):
    '''
    This derived parameter condenses all the available second shaft order
    vibration measurements into a single consolidated value.
    '''

    name = 'Eng (*) Vib N2 Max'
    align = False
    units = None

    @classmethod
    def can_operate(cls, available):

        return any_of(cls.get_dependency_names(), available)

    def derive(self,
               eng1=P('Eng (1) Vib N2'),
               eng2=P('Eng (2) Vib N2'),
               eng3=P('Eng (3) Vib N2'),
               eng4=P('Eng (4) Vib N2'),
               hpc1=P('Eng (1) Vib N2 Compressor'),
               hpc2=P('Eng (2) Vib N2 Compressor'),
               hpt1=P('Eng (1) Vib N2 Turbine'),
               hpt2=P('Eng (2) Vib N2 Turbine')):

        engines = vstack_params(eng1, eng2, eng3, eng4, hpc1, hpc2, hpt1, hpt2)
        self.array = np.ma.max(engines, axis=0)
        self.offset = offset_select('mean', [eng1, eng2, eng3, eng4, hpc1, hpc2, hpt1, hpt2])


################################################################################
# Engine Vibration (N3)


class Eng_VibN3Max(DerivedParameterNode):
    '''
    This derived parameter condenses all the available third shaft order
    vibration measurements into a single consolidated value.
    '''

    name = 'Eng (*) Vib N3 Max'
    align = False
    units = None

    @classmethod
    def can_operate(cls, available):

        return any_of(cls.get_dependency_names(), available)

    def derive(self,
               eng1=P('Eng (1) Vib N3'),
               eng2=P('Eng (2) Vib N3'),
               eng3=P('Eng (3) Vib N3'),
               eng4=P('Eng (4) Vib N3')):

        engines = vstack_params(eng1, eng2, eng3, eng4)
        self.array = np.ma.max(engines, axis=0)
        self.offset = offset_select('mean', [eng1, eng2, eng3, eng4])


################################################################################
# Engine Vibration (Broadband)


class Eng_VibBroadbandMax(DerivedParameterNode):
    '''
    This derived parameter condenses all the available third shaft order
    vibration measurements into a single consolidated value.
    '''

    name = 'Eng (*) Vib Broadband Max'
    align = False
    units = None

    @classmethod
    def can_operate(cls, available):
        
        return any_of(cls.get_dependency_names(), available)

    def derive(self,
               eng1=P('Eng (1) Vib Broadband'),
               eng2=P('Eng (2) Vib Broadband'),
               eng3=P('Eng (3) Vib Broadband'),
               eng4=P('Eng (4) Vib Broadband'),
               eng1_accel_a=P('Eng (1) Vib Broadband Accel A'),
               eng2_accel_a=P('Eng (2) Vib Broadband Accel A'),
               eng3_accel_a=P('Eng (3) Vib Broadband Accel A'),
               eng4_accel_a=P('Eng (4) Vib Broadband Accel A'),
               eng1_accel_b=P('Eng (1) Vib Broadband Accel B'),
               eng2_accel_b=P('Eng (2) Vib Broadband Accel B'),
               eng3_accel_b=P('Eng (3) Vib Broadband Accel B'),
               eng4_accel_b=P('Eng (4) Vib Broadband Accel B')):
        
        params = (eng1, eng2, eng3, eng4,
                  eng1_accel_a, eng2_accel_a, eng3_accel_a, eng4_accel_a,
                  eng1_accel_b, eng2_accel_b, eng3_accel_b, eng4_accel_b)

        engines = vstack_params(*params)
        self.array = np.ma.max(engines, axis=0)
        self.offset = offset_select('mean', params)


################################################################################
# Engine Vibration (A)


class Eng_VibAMax(DerivedParameterNode):
    '''
    This derived parameter condenses all the available first shaft order
    vibration measurements into a single consolidated value.
    '''

    name = 'Eng (*) Vib A Max'
    align = False
    units = None

    @classmethod
    def can_operate(cls, available):

        return any_of(cls.get_dependency_names(), available)

    def derive(self,
               eng1=P('Eng (1) Vib (A)'),
               eng2=P('Eng (2) Vib (A)'),
               eng3=P('Eng (3) Vib (A)'),
               eng4=P('Eng (4) Vib (A)')):

        engines = vstack_params(eng1, eng2, eng3, eng4)
        self.array = np.ma.max(engines, axis=0)
        self.offset = offset_select('mean', [eng1, eng2, eng3, eng4])


################################################################################
# Engine Vibration (B)


class Eng_VibBMax(DerivedParameterNode):
    '''
    This derived parameter condenses all the available second shaft order
    vibration measurements into a single consolidated value.
    '''

    name = 'Eng (*) Vib B Max'
    align = False
    units = None

    @classmethod
    def can_operate(cls, available):

        return any_of(cls.get_dependency_names(), available)

    def derive(self,
               eng1=P('Eng (1) Vib (B)'),
               eng2=P('Eng (2) Vib (B)'),
               eng3=P('Eng (3) Vib (B)'),
               eng4=P('Eng (4) Vib (B)')):

        engines = vstack_params(eng1, eng2, eng3, eng4)
        self.array = np.ma.max(engines, axis=0)
        self.offset = offset_select('mean', [eng1, eng2, eng3, eng4])


################################################################################
# Engine Vibration (C)


class Eng_VibCMax(DerivedParameterNode):
    '''
    This derived parameter condenses all the available third shaft order
    vibration measurements into a single consolidated value.
    '''

    name = 'Eng (*) Vib C Max'
    align = False
    units = None

    @classmethod
    def can_operate(cls, available):

        return any_of(cls.get_dependency_names(), available)

    def derive(self,
               eng1=P('Eng (1) Vib (C)'),
               eng2=P('Eng (2) Vib (C)'),
               eng3=P('Eng (3) Vib (C)'),
               eng4=P('Eng (4) Vib (C)')):

        engines = vstack_params(eng1, eng2, eng3, eng4)
        self.array = np.ma.max(engines, axis=0)
        self.offset = offset_select('mean', [eng1, eng2, eng3, eng4])


################################################################################


class FuelQty(DerivedParameterNode):
    '''
    May be supplanted by an LFL parameter of the same name if available.

    Sum of fuel in left, right and middle tanks where available.
    '''

    align = False
    units = ut.KG

    @classmethod
    def can_operate(cls, available):

        return any_of(cls.get_dependency_names(), available)

    def derive(self,
               fuel_qty1=P('Fuel Qty (1)'),
               fuel_qty2=P('Fuel Qty (2)'),
               fuel_qty3=P('Fuel Qty (3)'),
               fuel_qty4=P('Fuel Qty (4)'),
               fuel_qty5=P('Fuel Qty (5)'),
               fuel_qty6=P('Fuel Qty (6)'),
               fuel_qty7=P('Fuel Qty (7)'),
               fuel_qty_trim=P('Fuel Qty (Trim)'),
               fuel_qty_aux=P('Fuel Qty (Aux)')):
        params = []
        for param in (fuel_qty1, fuel_qty2, fuel_qty3, fuel_qty4, fuel_qty5, fuel_qty6, fuel_qty7, fuel_qty_trim, fuel_qty_aux):
            if not param:
                continue
            # Repair array masks to ensure that the summed values are not too small
            # because they do not include masked values.
            try:
                param.array = repair_mask(param.array)
            except ValueError as err:
                # Q: Should we be creating a summed Fuel Qty parameter when
                # omitting a masked parameter? The resulting array will contain
                # values lower than expected. The same problem will occur if
                # a parameter has been marked invalid, though we will not
                # be aware of the problem within a derive method.
                self.warning('Skipping %s while calculating %s: %s. Summed '
                             'fuel quantity may be lower than expected.',
                             param, self, err)
            else:
                params.append(param)

        try:
            stacked_params = vstack_params(*params)
            self.array = np.ma.sum(stacked_params, axis=0)
            self.offset = offset_select('mean', params)
        except:
            # In the case where params are all invalid or empty, return an
            # empty array like the last (inherently recorded) array.
            self.array = np_ma_masked_zeros_like(param.array)
            self.offset = 0.0


################################################################################

## There is no difference between the two sources, and the sample rate is so low as to make merging pointless.
##class GrossWeight(DerivedParameterNode):
    ##'''
    ##Merges alternate gross weight measurements. 757-DHK frame applies.
    ##'''
    ##units = ut.KG
    ##align = False

    ##def derive(self,
               ##source_L = P('Gross Weight (L)'),
               ##source_R = P('Gross Weight (R)'),
               ##frame = A('Frame')):

        ##if frame.value in ['757-DHL']:
            ##self.array, self.frequency, self.offset = \
                ##blend_two_parameters(source_L, source_R)

        ##else:
            ##raise DataFrameError(self.name, frame.value)


class GrossWeightSmoothed(DerivedParameterNode):
    '''
    Gross weight is usually sampled at a low rate and can be very poor in the
    climb, often indicating an increase in weight at takeoff and this effect
    may not end until the aircraft levels in the cruise. Also some aircraft
    weight data saturates at high AUW values, and while the POLARIS Analysis
    Engine can mask this data a subsitute is needed for takeoff weight (hence
    V2) calculations. This can only be provided by extrapolation backwards
    from data available later in the flight.

    This routine uses fuel flow to compute short term changes in weight and
    ties this to the last valid measurement before landing. This is used
    because we need to accurately reflect the landing weight for events
    relating to landing (errors introduced by extrapolating to the takeoff
    weight are less significant). 
    
    We avoid using the recorded fuel weight in this calculation, however it
    is used in the Zero Fuel Weight calculation.
    '''

    units = ut.KG

    def derive(self, ff=P('Eng (*) Fuel Flow'),
               gw=P('Gross Weight'),
               climbs=S('Climbing'),
               descends=S('Descending'),
               airs=S('Airborne')):

        gw_masked = gw.array.copy()
        gw_masked = mask_inside_slices(gw_masked, climbs.get_slices())
        gw_masked = mask_outside_slices(gw_masked, airs.get_slices())

        gw_nonzero = gw.array.nonzero()[0]
        
        flow = repair_mask(ff.array)
        fuel_to_burn = np.ma.array(integrate(flow / 3600.0, ff.frequency,
                                             direction='reverse'))
        
        try:
            # Find the last point where the two arrays intercept
            valid_index = np.ma.intersect1d(gw_masked.nonzero()[0],
                                            fuel_to_burn.nonzero()[0])[-1]
        except IndexError:
            self.warning(
                "'%s' had no valid samples. Reverting to '%s'.", self.name,
                gw.name)
            self.array = gw.array
            return

        offset = gw_masked[valid_index] - fuel_to_burn[valid_index]

        self.array = fuel_to_burn + offset

        # Test that the resulting array is sensible compared with Gross Weight.
        where_array = np.ma.where(self.array)[0]
        test_index = where_array[len(where_array) / 2]
        #test_index = len(gw_nonzero) / 2
        test_difference = \
            abs(gw.array[test_index] - self.array[test_index]) > 1000
        if test_difference > 1000: # Q: Is 1000 too large?
            raise ValueError(
                "'%s' difference from '%s' at half-way point is greater than "
                "'%s': '%s'." % self.name, gw.name, 1000, test_difference)


class Groundspeed(DerivedParameterNode):
    '''
    This caters for cases where some preprocessing is required.
    
    :param frame: The frame attribute, e.g. '737-i'
    :type frame: An attribute
    :returns groundspeed as the mean between two valid sensors.
    :type parameter object.
    '''

    align = False
    units = ut.KT

    @classmethod
    def can_operate(cls, available):
        return any_of(('Groundspeed (1)','Groundspeed (2)'),
                      available)

    def derive(self,
               source_A = P('Groundspeed (1)'),
               source_B = P('Groundspeed (2)')):

        if source_A or source_B:
            self.array, self.frequency, self.offset = \
                blend_two_parameters(source_A, source_B)
        


class FlapAngle(DerivedParameterNode):
    '''
    Gather the recorded flap parameters and convert into a single analogue.
    '''

    align = False
    units = ut.DEGREE

    @classmethod
    def can_operate(cls, available, family=A('Family')):

        flap_angle = any_of((
            'Flap Angle (L)', 'Flap Angle (R)', 
            'Flap Angle (C)', 'Flap Angle (MCP)',
            'Flap Angle (L) Inboard', 'Flap Angle (R) Inboard',
        ), available)

        if family and family.value == 'B787':
            return flap_angle and 'Slat Angle' in available
        else:
            return flap_angle
    
    @staticmethod
    def _combine_flap_slat(slat_array, flap_array, lever_angles):
        '''
        Combines Flap and Slat parameters and returns a Flap Angle array.
        
        Example conf map (slat, flap):
        'B787': {
            0:    (0, 0),
            1:    (50, 0),
            5:    (50, 5),
            15:   (50, 15),
            20:   (50, 20),
            25:   (100, 20),
            30:   (100, 30),
        }
        Creates interpolation params:
        Slat X: [0, 50, 100]
        Slat Y: [0, 1, 6]
        Flap X: [0, 5, 15, 20, 30]
        Flap Y: [0, 4, 14, 19, 24]
        
        :param slat_array: Slat parameter array.
        :type slat_array: np.ma.masked_array
        :param flap_array: Flap parameter array.
        :type flap_array: np.ma.masked_array
        :param lever_angles: Configuration map from model information.
        :type lever_angles: {int: (int, int)}
        '''
        # Assumes states are strings.
        previous_value = None
        previous_slat = None
        previous_flap = None
        slat_interp_x = []
        slat_interp_y = []
        flap_interp_x = []
        flap_interp_y = []
        for index, (current_value, (current_slat, current_flap, _)) in enumerate(sorted(lever_angles.items())):
            if index == 0:
                previous_value = current_value
            state_difference = current_value - previous_value
            if index == 0 or (previous_slat != current_slat):
                slat_interp_x.append(current_slat)
                slat_interp_y.append((slat_interp_y[-1] if slat_interp_y else 0)
                                     + state_difference)
                previous_slat = current_slat
            if index == 0 or (previous_flap != current_flap):
                flap_interp_x.append(current_flap)
                flap_interp_y.append((flap_interp_y[-1] if flap_interp_y else 0)
                                     + state_difference)
                previous_flap = current_flap
            previous_value = current_value
        slat_interp = interp1d(slat_interp_x, slat_interp_y)
        flap_interp = interp1d(flap_interp_x, flap_interp_y)
        # Exclude masked values which may be outside of the interpolation range.
        slat_unmasked = np.invert(np.ma.getmaskarray(slat_array))
        flap_unmasked = np.invert(np.ma.getmaskarray(flap_array))
        slat_array[slat_unmasked] = slat_interp(slat_array[slat_unmasked])
        flap_array[flap_unmasked] = flap_interp(flap_array[flap_unmasked])
        return slat_array + flap_array

    def derive(self,
               flap_A=P('Flap Angle (L)'),
               flap_B=P('Flap Angle (R)'),
               flap_C=P('Flap Angle (C)'),
               flap_D=P('Flap Angle (MCP)'),
               flap_A_inboard=P('Flap Angle (L) Inboard'),
               flap_B_inboard=P('Flap Angle (R) Inboard'),
               slat=P('Slat Angle'),
               frame=A('Frame'),
               family=A('Family')):

        frame_name = frame.value if frame else ''
        family_name = family.value if family else ''
        flap_A = flap_A or flap_A_inboard
        flap_B = flap_B or flap_B_inboard

        if family_name == 'B787':
            lever_angles = at.get_lever_angles(None, None, family_name, key='value')
            # Flap settings 1 and 25 only affect Slat.
            # Combine Flap Angle (L) and Flap Angle (R).
            self.array, self.frequency, self.offset = blend_two_parameters(
                flap_A, flap_B)
            # Frequency will be doubled after blending parameters.
            slat.array = align(slat, self)
            self.array = self._combine_flap_slat(slat.array, self.array,
                                                 lever_angles)
        elif frame_name in ['747-200-GE', '747-200-PW', '747-200-AP-BIB']:
            # Only the right inboard flap is instrumented.
            self.array = flap_B.array
        else:
            # By default, blend all the available parameters.
            sources = [flap_A, flap_B, flap_C, flap_D]
            self.frequency = max([s.frequency for s in sources if s]) * 2
            self.offset = 0.0
            self.array = blend_parameters(sources, offset=self.offset, 
                                          frequency=self.frequency)


'''
class SlatAngle(DerivedParameterNode):

    s1f = M('Slat (1) Fully Extended'),
    s1t = M('Slat (1) In Transit'),
    s1m = M('Slat (1) Mid Extended'),

    s1f = M('Slat (1) Fully Extended'),
    s1t = M('Slat (1) In Transit'),
    s1m = M('Slat (1) Mid Extended'),

    s1f = M('Slat (1) Fully Extended'),
    s1t = M('Slat (1) In Transit'),
    s1m = M('Slat (1) Mid Extended'),

    s1f = M('Slat (1) Fully Extended'),
    s1t = M('Slat (1) In Transit'),
    s1m = M('Slat (1) Mid Extended'),

    s1f = M('Slat (1) Fully Extended'),
    s1t = M('Slat (1) In Transit'),
    s1m = M('Slat (1) Mid Extended'),

    s1f = M('Slat (1) Fully Extended'),
    s1t = M('Slat (1) In Transit'),
    s1m = M('Slat (1) Mid Extended'),
'''

class SlatAngle(DerivedParameterNode):
    '''
    Combines Slat Angle (L) and Slat Angle (R).
    '''

    align = False
    units = ut.DEGREE

    @classmethod
    def can_operate(cls, available):

        return any_of(('Slat Angle (L)', 'Slat Angle (R)'), available)
    
    def derive(self, slat_l=P('Slat Angle (L)'), slat_r=P('Slat Angle (R)')):

        self.array, self.frequency, self.offset = \
            blend_two_parameters(slat_l, slat_r)


class SlopeToLanding(DerivedParameterNode):
    '''
    This parameter was developed as part of the Artificical Intelligence
    analysis of approach profiles, 'Identifying Abnormalities in Aircraft
    Flight Data and Ranking their Impact on the Flight' by Dr Edward Smart,
    Institute of Industrial Research, University of Portsmouth.
    http://eprints.port.ac.uk/4141/
    '''

    units = ut.FT

    def derive(self, alt_aal=P('Altitude AAL'), dist=P('Distance To Landing')):

        self.array = alt_aal.array / (dist.array * FEET_PER_NM)




'''

TODO: Revise computation of sliding motion

class GroundspeedAlongTrack(DerivedParameterNode):
    """
    Inertial smoothing provides computation of groundspeed data when the
    recorded groundspeed is unreliable. For example, during sliding motion on
    a runway during deceleration. This is not good enough for long period
    computation, but is an improvement over aircraft where the groundspeed
    data stops at 40kn or thereabouts.
    """
    def derive(self, gndspd=P('Groundspeed'),
               at=P('Acceleration Along Track'),
               alt_aal=P('Altitude AAL'),
               glide = P('ILS Glideslope')):
        at_washout = first_order_washout(at.array, AT_WASHOUT_TC, gndspd.hz,
                                         gain=GROUNDSPEED_LAG_TC*GRAVITY_METRIC)
        self.array = first_order_lag(gndspd.array*KTS_TO_MPS + at_washout,
                                     GROUNDSPEED_LAG_TC,gndspd.hz)


        """
        #-------------------------------------------------------------------
        # TEST OUTPUT TO CSV FILE FOR DEBUGGING ONLY
        # TODO: REMOVE THIS SECTION BEFORE RELEASE
        #-------------------------------------------------------------------
        import csv
        spam = csv.writer(open('beans.csv', 'wb'))
        spam.writerow(['at', 'gndspd', 'at_washout', 'self', 'alt_aal','glide'])
        for showme in range(0, len(at.array)):
            spam.writerow([at.array.data[showme],
                           gndspd.array.data[showme]*KTS_TO_FPS,
                           at_washout[showme],
                           self.array.data[showme],
                           alt_aal.array[showme],glide.array[showme]])
        #-------------------------------------------------------------------
        # TEST OUTPUT TO CSV FILE FOR DEBUGGING ONLY
        # TODO: REMOVE THIS SECTION BEFORE RELEASE
        #-------------------------------------------------------------------
        """
'''

class HeadingContinuous(DerivedParameterNode):
    '''
    For all internal computing purposes we use this parameter which does not
    jump as it passes through North. To recover the compass display, modulus
    (val % 360 in Python) returns the value to display to the user.
    
    Some aircraft have poor matching between captain and first officer
    signals, in which case we supply both parameters and merge here. A single
    "Heading" parameter is also required to allow initial data validation
    processes to recognise flight phases. (CRJ-100-200 is an example).
    '''

    align = False
    units = ut.DEGREE
    
    @classmethod
    def can_operate(cls, available):
        return ('Heading' in available or
                all_of(('Heading (Capt)', 'Heading (FO)'), available))
    
    def derive(self, head_mag=P('Heading'),
               head_capt=P('Heading (Capt)'),
               head_fo=P('Heading (FO)'),
               frame = A('Frame')):

        frame_name = frame.value if frame else ''

        if frame_name in ['L382-Hercules']:
            gauss = [0.054488683, 0.244201343, 0.402619948, 0.244201343, 0.054488683]
            self.array = moving_average(
                straighten_headings(repair_mask(head_mag.array, repair_duration=None)),
                window=5, weightings=gauss)
            
        else:
            if head_capt and head_fo and (head_capt.hz==head_fo.hz):
                head_capt.array = repair_mask(straighten_headings(head_capt.array))
                head_fo.array = repair_mask(straighten_headings(head_fo.array))
                self.array, self.frequency, self.offset = blend_two_parameters(head_capt, head_fo)
            else:
                self.array = repair_mask(straighten_headings(head_mag.array))



class HeadingIncreasing(DerivedParameterNode):
    '''
    This parameter is computed to allow holding patterns to be identified. As
    the aircraft can enter a hold turning in one direction, then do a
    teardrop and continue with turns in the opposite direction, we are
    interested in the total angular changes, not the sign of these changes.
    '''

    # TODO: Absorb this derived parameter into the 'Holding' flight phase.

    units = ut.DEGREE
    
    def derive(self, head=P('Heading Continuous')):
        rot = np.ma.ediff1d(head.array, to_begin = 0.0)
        self.array = integrate(np.ma.abs(rot), head.frequency)


class HeadingTrueContinuous(DerivedParameterNode):
    '''
    For all internal computing purposes we use this parameter which does not
    jump as it passes through North. To recover the compass display, modulus
    (val % 360 in Python) returns the value to display to the user.
    '''

    units = ut.DEGREE
    
    def derive(self, hdg=P('Heading True')):
        self.array = repair_mask(straighten_headings(hdg.array))


class Heading(DerivedParameterNode):
    '''
    Compensates for magnetic variation, which will have been computed
    previously based on the magnetic declanation at the aircraft's location.
    '''

    units = ut.DEGREE
    
    def derive(self, head_true=P('Heading True Continuous'),
               mag_var=P('Magnetic Variation')):
        self.array = (head_true.array - mag_var.array) % 360.0


class HeadingTrue(DerivedParameterNode):
    '''
    Compensates for magnetic variation, which will have been computed
    previously.
    
    The Magnetic Variation from identified Takeoff and Landing runways is
    taken in preference to that calculated based on geographical latitude and
    longitude in order to account for any compass drift or out of date
    magnetic variation databases on the aircraft.
    '''

    units = ut.DEGREE
    
    @classmethod
    def can_operate(cls, available):
        return 'Heading Continuous' in available and \
               any_of(('Magnetic Variation From Runway', 'Magnetic Variation'),
                      available)
        
    def derive(self, head=P('Heading Continuous'),
               rwy_var=P('Magnetic Variation From Runway'),
               mag_var=P('Magnetic Variation')):
        if rwy_var and np.ma.count(rwy_var.array):
            # use this in preference
            var = rwy_var.array
        else:
            var = mag_var.array
        self.array = (head.array + var) % 360.0


class ILSFrequency(DerivedParameterNode):
    '''
    This code is based upon the normal operation of an Instrument Landing
    System whereby the left and right receivers are tuned to the same runway
    ILS frequency. This allows independent monitoring of the approach by the
    two crew.

    If there is a problem with the system, users can inspect the (1) and (2)
    signals separately, although the normal use will show valid ILS data when
    both are tuned to the same frequency.
    '''

    name = 'ILS Frequency'
    align = False
    units = ut.MHZ

    @classmethod
    def can_operate(cls, available):
        return ('ILS (1) Frequency' in available and
                'ILS (2) Frequency' in available) or \
               ('ILS-VOR (1) Frequency' in available)
    
    def derive(self, f1=P('ILS (1) Frequency'), f2=P('ILS (2) Frequency'),
               f1v=P('ILS-VOR (1) Frequency'), f2v=P('ILS-VOR (2) Frequency')):
        
        #TODO: Extend to allow for three-receiver installations
        #TODO: Support just one of the ILS (1/2) Frequency params incase the
        # other signal is invalid
        if f1 and f2:
            first = f1.array
            # align second to the first
            #TODO: Could check which is the higher frequency and align to that
            second = align(f2, f1, interpolate=False)
        elif f1v and f2v:
            first = f1v.array
            # align second to the first
            second = align(f2v, f1v, interpolate=False)            
        elif f1v and not f2v:
            # Some aircraft have inoperative ILS-VOR (2) systems, which
            # record frequencies outside the valid range.
            first = f1v.array
        else:
            raise ValueError("Incorrect set of ILS frequency parameters")
        
        # Mask invalid frequencies
        f1_trim = filter_vor_ils_frequencies(first, 'ILS')
        if f1v and not f2v:
            mask = f1_trim.mask
        else:
            # We look for both
            # receivers being tuned together to form a valid signal
            f2_trim = filter_vor_ils_frequencies(second, 'ILS')
            # and mask where the two receivers are not matched
            mask = np.ma.masked_not_equal(f1_trim - f2_trim, 0.0).mask

        self.array = np.ma.array(data=f1_trim.data, mask=mask)


class ILSLocalizer(DerivedParameterNode):
    '''
    This derived parameter merges the available sources into a single
    consolidated parameter. The more complex form of parameter blending is
    used to allow for many permutations.
    '''

    name = 'ILS Localizer'
    align = False
    units = ut.DOTS

    @classmethod
    def can_operate(cls, available):

        return any_of(cls.get_dependency_names(), available)

    def derive(self,
               src_A=P('ILS (1) Localizer'),
               src_B=P('ILS (2) Localizer'),
               src_C=P('ILS (3) Localizer'),
               src_E=P('ILS (L) Localizer'),
               src_F=P('ILS (R) Localizer'),
               src_G=P('ILS (C) Localizer'),
               src_J=P('ILS (EFIS) Localizer')):

        sources = [src_A, src_B, src_C, src_E, src_F, src_G, src_J]
        self.offset = 0.0
        self.frequency = 2.0
        self.array = blend_parameters(sources, offset=self.offset, 
                                      frequency=self.frequency)


class ILSGlideslope(DerivedParameterNode):
    '''
    This derived parameter merges the available sources into a single
    consolidated parameter. The more complex form of parameter blending is
    used to allow for many permutations.
    '''

    name = 'ILS Glideslope'
    align = False
    units = ut.DOTS

    @classmethod
    def can_operate(cls, available):

        return any_of(cls.get_dependency_names(), available)
    
    def derive(self,
               src_A=P('ILS (1) Glideslope'),
               src_B=P('ILS (2) Glideslope'),
               src_C=P('ILS (3) Glideslope'),
               src_E=P('ILS (L) Glideslope'),
               src_F=P('ILS (R) Glideslope'),
               src_G=P('ILS (C) Glideslope'),
               src_J=P('ILS (EFIS) Glideslope')):

        sources = [src_A, src_B, src_C, src_E, src_F, src_G, src_J]
        self.offset = 0.0
        self.frequency = 2.0
        self.array = blend_parameters(sources, offset=self.offset, 
                                      frequency=self.frequency)


class AimingPointRange(DerivedParameterNode):
    '''
    Aiming Point Range is derived from the Approach Range. The units are
    converted to nautical miles ready for plotting and the datum is offset to
    either the ILS Glideslope Antenna position where an ILS is installed or
    the nominal threshold position where there is no ILS installation.
    '''

    units = ut.NM

    def derive(self, app_rng=P('Approach Range'),
               approaches=App('Approach Information'),
               ):
        self.array = np_ma_masked_zeros_like(app_rng.array)

        for approach in approaches:
            runway = approach.runway
            if not runway:
                # no runway to establish distance to glideslope antenna
                continue
            try:
                extend = runway_distances(runway)[1] # gs_2_loc
            except (KeyError, TypeError):
                extend = runway_length(runway) - 1000 / METRES_TO_FEET

            s = approach.slice
            self.array[s] = (app_rng.array[s] - extend) / METRES_TO_NM


class CoordinatesSmoothed(object):
    '''
    Superclass for SmoothedLatitude and SmoothedLongitude classes as they share
    the adjust_track methods.

    _adjust_track_pp is used for aircraft with precise positioning, usually
    GPS based and qualitatively determined by a recorded track that puts the
    aircraft on the correct runway. In these cases we only apply fine
    adjustment of the approach and landing path using ILS localizer data to
    position the aircraft with respect to the runway centreline.

    _adjust_track_ip is for aircraft with imprecise positioning. In these
    cases we use all the data available to correct for errors in the recorded
    position at takeoff, approach and landing.
    '''
    def taxi_out_track_pp(self, lat, lon, speed, hdg, freq):
        '''
        Compute a groundspeed and heading based taxi out track.
        '''

        lat_out, lon_out, wt = ground_track_precise(lat, lon, speed, hdg,
                                                    freq, 'takeoff')
        return lat_out, lon_out

    def taxi_in_track_pp(self, lat, lon, speed, hdg, freq):
        '''
        Compute a groundspeed and heading based taxi in track.
        '''
        lat_in, lon_in, wt = ground_track_precise(lat, lon, speed, hdg, freq,
                                              'landing')
        return lat_in, lon_in

    def taxi_out_track(self, toff_slice, lat_adj, lon_adj, speed, hdg, freq):
        '''
        Compute a groundspeed and heading based taxi out track.
        TODO: Include lat & lon corrections for precise positioning tracks.
        '''
        lat_out, lon_out = \
            ground_track(lat_adj[toff_slice.start],
                         lon_adj[toff_slice.start],
                         speed[:toff_slice.start],
                         hdg.array[:toff_slice.start],
                         freq,
                         'takeoff')
        return lat_out, lon_out

    def taxi_in_track(self, lat_adj, lon_adj, speed, hdg, freq):
        '''
        Compute a groundspeed and heading based taxi in track.
        '''
        if len(speed):
            lat_in, lon_in = ground_track(lat_adj[0],
                                          lon_adj[0],
                                          speed,
                                          hdg,
                                          freq,
                                          'landing')
            return lat_in, lon_in
        else:
            return [],[]

    def _adjust_track(self, lon, lat, ils_loc, app_range, hdg, gspd, tas,
                      toff, toff_rwy, tdwns, approaches, mobile, precise):
        '''
        Returns track adjustment 
        '''
        # Set up a working space.
        lat_adj = np_ma_masked_zeros_like(hdg.array)
        lon_adj = np_ma_masked_zeros_like(hdg.array)

        mobiles = [s.slice for s in mobile]
        begin = mobiles[0].start
        end = mobiles[-1].stop

        ils_join_offset = None

        #------------------------------------
        # Use synthesized track for takeoffs
        #------------------------------------

        # We compute the ground track using best available data.
        if gspd:
            speed = gspd.array
            freq = gspd.frequency
        else:
            speed = tas.array
            freq = tas.frequency

        try:
            toff_slice = toff[0].slice
        except:
            toff_slice = None

        if toff_slice and precise:
            try:
                lat_out, lon_out = self.taxi_out_track_pp(
                    lat.array[begin:toff_slice.start],
                    lon.array[begin:toff_slice.start],
                    speed[begin:toff_slice.start],
                    hdg.array[begin:toff_slice.start],
                    freq)
            except ValueError:
                self.exception("'%s'. Using non smoothed coordinates for Taxi Out",
                             self.__class__.__name__)
                lat_out = lat.array[begin:toff_slice.start]
                lon_out = lon.array[begin:toff_slice.start]
            lat_adj[begin:toff_slice.start] = lat_out
            lon_adj[begin:toff_slice.start] = lon_out

        elif toff_slice and toff_rwy and toff_rwy.value:

            start_locn_recorded = runway_snap_dict(
                toff_rwy.value,lat.array[toff_slice.start],
                lon.array[toff_slice.start])
            start_locn_default = toff_rwy.value['start']
            _,distance = bearing_and_distance(start_locn_recorded['latitude'],
                                              start_locn_recorded['longitude'],
                                              start_locn_default['latitude'],
                                              start_locn_default['longitude'])

            if distance < 50:
                # We may have a reasonable start location, so let's use that
                start_locn = start_locn_recorded
                initial_displacement = 0.0
            else:
                # The recorded start point is way off, default to 50m down the track.
                start_locn = start_locn_default
                initial_displacement = 50.0
            
            # With imprecise navigation options it is common for the lowest
            # speeds to be masked, so we pretend to accelerate smoothly from
            # standstill.
            if speed[toff_slice][0] is np.ma.masked:
                speed.data[toff_slice][0] = 0.0
                speed.mask[toff_slice][0]=False
                speed[toff_slice] = interpolate(speed[toff_slice])

            # Compute takeoff track from start of runway using integrated
            # groundspeed, down runway centreline to end of takeoff (35ft
            # altitude). An initial value of 100m puts the aircraft at a
            # reasonable position with respect to the runway start.
            rwy_dist = np.ma.array(
                data = integrate(speed[toff_slice], freq,
                                 initial_value=initial_displacement,
                                 extend=True,
                                 scale=KTS_TO_MPS),
                mask = np.ma.getmaskarray(speed[toff_slice]))

            # Similarly the runway bearing is derived from the runway endpoints
            # (this gives better visualisation images than relying upon the
            # nominal runway heading). This is converted to a numpy masked array
            # of the length required to cover the takeoff phase.
            rwy_hdg = runway_heading(toff_rwy.value)
            rwy_brg = np_ma_ones_like(speed[toff_slice])*rwy_hdg

            # The track down the runway centreline is then converted to
            # latitude and longitude.
            lat_adj[toff_slice], lon_adj[toff_slice] = \
                latitudes_and_longitudes(rwy_brg,
                                         rwy_dist,
                                         start_locn)

            lat_out, lon_out = self.taxi_out_track(toff_slice, lat_adj, lon_adj, speed, hdg, freq)

            # If we have an array holding the taxi out track, then we use
            # this, otherwise we hold at the startpoint.
            if lat_out is not None and lat_out.size:
                lat_adj[:toff_slice.start] = lat_out
            else:
                lat_adj[:toff_slice.start] = lat_adj[toff_slice.start]

            if lon_out is not None and lon_out.size:
                lon_adj[:toff_slice.start] = lon_out
            else:
                lon_adj[:toff_slice.start] = lon_adj[toff_slice.start]

        else:
            print 'Cannot smooth taxi out'

        #-----------------------------------------------------------------------
        # Use ILS track for approach and landings in all localizer approches
        #-----------------------------------------------------------------------

        for approach in approaches:

            this_app_slice = approach.slice
            
            tdwn_index = None
            for tdwn in tdwns:
                if not is_index_within_slice(tdwn.index, this_app_slice):
                    continue
                else:
                    tdwn_index = tdwn.index

            runway = approach.runway
            if not runway:
                continue

            # We only refine the approach track if the aircraft lands off the localizer based approach.
            if approach.loc_est and is_index_within_slice(tdwn_index, approach.loc_est):
                this_loc_slice = approach.loc_est

                # Adjust the ils data to be degrees from the reference point.
                scale = localizer_scale(runway)
                bearings = (ils_loc.array[this_loc_slice] * scale + \
                            runway_heading(runway)+180.0)%360.0

                if precise:

                    # Tweek the localizer position to be on the start:end centreline
                    localizer_on_cl = ils_localizer_align(runway)

                    # Find distances from the localizer
                    _, distances = bearings_and_distances(lat.array[this_loc_slice],
                                                          lon.array[this_loc_slice],
                                                          localizer_on_cl)


                    # At last, the conversion of ILS localizer data to latitude and longitude
                    lat_adj[this_loc_slice], lon_adj[this_loc_slice] = \
                        latitudes_and_longitudes(bearings, distances, localizer_on_cl)

                else: # Imprecise navigation but with an ILS tuned.

                    # Adjust distance units
                    distances = app_range.array[this_loc_slice]

                    ## This test was introduced as a  precaution against poor 
                    ## quality data, but in fact for landings where only airspeed 
                    ## data is available, none of the data below 60kt will be valid, 
                    ## hence this test was removed.
                    ##if np.ma.count(distances)/float(len(distances)) < 0.8:
                        ##continue # Insufficient range data to make this worth computing.

                    # Tweek the localizer position to be on the start:end centreline
                    localizer_on_cl = ils_localizer_align(runway)

                    # At last, the conversion of ILS localizer data to latitude and longitude
                    lat_adj[this_loc_slice], lon_adj[this_loc_slice] = \
                        latitudes_and_longitudes(bearings, distances,
                                                 localizer_on_cl)

                # Alignment of the ILS Localizer Range causes corrupt first
                # samples.
                lat_adj[this_loc_slice.start] = np.ma.masked
                lon_adj[this_loc_slice.start] = np.ma.masked

                ils_join_offset = None
                if approach.type == 'LANDING':
                    # Remember where we lost the ILS, in preparation for the taxi in.
                    ils_join, _ = last_valid_sample(lat_adj[this_loc_slice])
                    if ils_join:
                        ils_join_offset = this_loc_slice.start + ils_join

            else:
                # No localizer in this approach

                if precise:
                    # Without an ILS we can do no better than copy the prepared arrray data forwards.
                    lat_adj[this_app_slice] = lat.array[this_app_slice]
                    lon_adj[this_app_slice] = lon.array[this_app_slice]
                else:
                    '''
                    We need to fix the bottom end of the descent without an
                    ILS to fix. The best we can do is put the touchdown point
                    in the right place. (An earlier version put the track
                    onto the runway centreline which looked convincing, but
                    went disasterously wrong for curving visual approaches
                    into airfields like Nice).
                    '''
                    # Q: Currently we rely on a Touchdown KTI existing to smooth
                    #    a track without the ILS Localiser being established or
                    #    precise positioning. This is to ensure that the
                    #    aircraft is on the runway and therefore we can use
                    #    database coordinates for the runway to smooth the
                    #    track. This does not provide a solution for aircraft
                    #    which do not momentarily land on the runway. Could we
                    #    assume that the aircraft will match the runway
                    #    coordinates if it drops below a certain altitude as
                    #    this will be more accurate than low precision
                    #    positioning equipment.
                    
                    if not tdwn_index:
                        continue

                    # Adjust distance units
                    distance = np.ma.array([value_at_index(app_range.array, tdwn_index)])
                    bearing = np.ma.array([(runway_heading(runway)+180)%360.0])
                    # Reference point for visual approaches is the runway end.
                    ref_point = runway['end']

                    # Work out the touchdown point
                    lat_tdwn, lon_tdwn = latitudes_and_longitudes \
                        (bearing, distance, ref_point)

                    lat_err = value_at_index(lat.array, tdwn_index) - lat_tdwn
                    lon_err = value_at_index(lon.array, tdwn_index) - lon_tdwn
                    lat_adj[this_app_slice] = lat.array[this_app_slice] - lat_err
                    lon_adj[this_app_slice] = lon.array[this_app_slice] - lon_err

            # The computation of a ground track is not ILS dependent and does
            # not depend upon knowing the runway details.
            if approach.type == 'LANDING':
                # This function returns the lowest non-None offset.
                join_idx = min(filter(bool, [ils_join_offset,
                                             approach.turnoff]))

                if join_idx and (len(lat_adj) > join_idx): # We have some room to extend over.

                    if precise:
                        # Set up the point of handover
                        lat.array[join_idx] = lat_adj[join_idx]
                        lon.array[join_idx] = lon_adj[join_idx]
                        try:
                            lat_in, lon_in = self.taxi_in_track_pp(
                                lat.array[join_idx:end],
                                lon.array[join_idx:end],
                                speed[join_idx:end],
                                hdg.array[join_idx:end],
                                freq)
                        except ValueError:
                            self.exception("'%s'. Using non smoothed coordinates for Taxi In",
                                           self.__class__.__name__)
                            lat_in = lat.array[join_idx:end]
                            lon_in = lon.array[join_idx:end]
                    else:
                        if join_idx and (len(lat_adj) > join_idx):
                            scan_back = slice(join_idx, this_app_slice.start, -1)
                            lat_join = first_valid_sample(lat_adj[scan_back])
                            lon_join = first_valid_sample(lon_adj[scan_back])
                            if lat_join.index == None or lon_join.index == None:
                                lat_in = lon_in = None
                            else:
                                join_idx -= max(lat_join.index, lon_join.index) # step back to make sure the join location is not masked.
                                lat_in, lon_in = self.taxi_in_track(
                                    lat_adj[join_idx:end],
                                    lon_adj[join_idx:end],
                                    speed[join_idx:end],
                                    hdg.array[join_idx:end],
                                    freq,
                                )

                    # If we have an array of taxi in track values, we use
                    # this, otherwise we hold at the end of the landing.
                    if lat_in is not None and np.ma.count(lat_in):
                        lat_adj[join_idx:end] = lat_in
                    else:
                        lat_adj[join_idx:end] = lat_adj[join_idx]
                        
                    if lon_in is not None and np.ma.count(lon_in):
                        lon_adj[join_idx:end] = lon_in
                    else:
                        lon_adj[join_idx:end] = lon_adj[join_idx]

        return lat_adj, lon_adj


class LatitudeSmoothed(DerivedParameterNode, CoordinatesSmoothed):
    """
    From a prepared Latitude parameter, which may have been created by
    straightening out a recorded latitude data set, or from an estimate using
    heading and true airspeed, we now match the data to the available runway
    data. (Airspeed is included as an alternative to groundspeed so that the
    algorithm has wider applicability).

    Where possible we use ILS data to make the landing data as accurate as
    possible, and we create ground track data with groundspeed and heading if
    available.

    Once these sections have been created, the parts are 'stitched' together
    to make a complete latitude trace.

    The first parameter in the derive method is heading_continuous, which is
    always available and which should always have a sample rate of 1Hz. This
    ensures that the resulting computations yield a smoothed track with 1Hz
    spacing, even if the recorded latitude and longitude have only 0.25Hz
    sample rate.
    """

    units = ut.DEGREE

    # List the minimum acceptable parameters here
    @classmethod
    def can_operate(cls, available):
        return all_of((
            'Latitude Prepared',
            'Longitude Prepared',
            'Approach Range',
            'Airspeed True',
            'Precise Positioning',
            'Takeoff',
            'FDR Takeoff Runway',
            'Touchdown',
            'Approach Information',
            'Mobile'), available) \
               and any_of(('Heading True Continuous',
                           'Heading Continuous'), available)

    def derive(self, lat=P('Latitude Prepared'),
               lon=P('Longitude Prepared'),
               hdg_mag=P('Heading Continuous'),
               ils_loc=P('ILS Localizer'),
               app_range=P('Approach Range'),
               hdg_true=P('Heading True Continuous'),
               gspd=P('Groundspeed'),
               tas=P('Airspeed True'),
               precise=A('Precise Positioning'),
               toff=S('Takeoff'),
               toff_rwy = A('FDR Takeoff Runway'),
               tdwns = S('Touchdown'),
               approaches = App('Approach Information'),
               mobile=S('Mobile'),
               ):
        precision = bool(getattr(precise, 'value', False))

        if hdg_true:
            hdg = hdg_true
        else:
            hdg = hdg_mag

        lat_adj, lon_adj = self._adjust_track(
            lon, lat, ils_loc, app_range, hdg, gspd, tas, toff, toff_rwy, tdwns,
            approaches, mobile, precision)
        self.array = track_linking(lat.array, lat_adj)


class LongitudeSmoothed(DerivedParameterNode, CoordinatesSmoothed):
    """
    See Latitude Smoothed for notes.
    """

    units = ut.DEGREE
    ##align_frequency = 1.0
    ##align_offset = 0.0

    @classmethod
    def can_operate(cls, available):
        return all_of((
            'Latitude Prepared',
            'Longitude Prepared',
            'Approach Range',
            'Airspeed True',
            'Precise Positioning',
            'Takeoff',
            'FDR Takeoff Runway',
            'Touchdown',
            'Approach Information',
            'Mobile'), available) \
               and any_of(('Heading True Continuous',
                           'Heading Continuous'), available)

    def derive(self, lat = P('Latitude Prepared'),
               lon = P('Longitude Prepared'),
               hdg_mag=P('Heading Continuous'),
               ils_loc = P('ILS Localizer'),
               app_range = P('Approach Range'),
               hdg_true = P('Heading True Continuous'),
               gspd = P('Groundspeed'),
               tas = P('Airspeed True'),
               precise =A('Precise Positioning'),
               toff = S('Takeoff'),
               toff_rwy = A('FDR Takeoff Runway'),
               tdwns = S('Touchdown'),
               approaches = App('Approach Information'),
               mobile=S('Mobile'),
               ):
        precision = bool(getattr(precise, 'value', False))

        if hdg_true:
            hdg = hdg_true
        else:
            hdg = hdg_mag

        lat_adj, lon_adj = self._adjust_track(lon, lat, ils_loc, app_range, hdg,
                                            gspd, tas, toff, toff_rwy,
                                            tdwns, approaches, mobile, precision)
        self.array = track_linking(lon.array, lon_adj)
        

class Mach(DerivedParameterNode):
    '''
    Mach derived from air data parameters for aircraft where no suitable Mach
    data is recorded.
    '''

    units = ut.MACH

    def derive(self, cas = P('Airspeed'), alt = P('Altitude STD')):
        dp = cas2dp(cas.array)
        p = alt2press(alt.array)
        self.array = dp_over_p2mach(dp/p)


class MagneticVariation(DerivedParameterNode):
    '''
    This computes magnetic declination values from latitude, longitude,
    altitude and date. Uses Latitude/Longitude or
    Latitude (Coarse)/Longitude (Coarse) parameters instead of Prepared or
    Smoothed to avoid cyclical dependencies.
    '''

    align_frequency = 1 / 4.0
    align_offset = 0.0
    units = ut.DEGREE

    @classmethod
    def can_operate(cls, available):
        lat = any_of(('Latitude', 'Latitude (Coarse)'), available)
        lon = any_of(('Longitude', 'Longitude (Coarse)'), available)
        return lat and lon and all_of(('Altitude AAL', 'Start Datetime'),
                                      available)

    def derive(self, lat=P('Latitude'), lat_coarse=P('Latitude (Coarse)'),
               lon=P('Longitude'), lon_coarse=P('Longitude (Coarse)'),
               alt_aal=P('Altitude AAL'), start_datetime=A('Start Datetime')):
        
        lat = lat or lat_coarse
        lon = lon or lon_coarse
        mag_var_frequency = 64 * self.frequency
        mag_vars = []
        if start_datetime.value:
            start_date = start_datetime.value.date()
        else:
            import datetime
            start_date = datetime.date.today()
            # logger.warn('Start date time set to today')


        # TODO: Optimize.
        for lat_val, lon_val, alt_aal_val in zip(lat.array[::mag_var_frequency],
                                                 lon.array[::mag_var_frequency],
                                                 alt_aal.array[::mag_var_frequency]):
            if np.ma.masked in (lat_val, lon_val, alt_aal_val):
                mag_vars.append(np.ma.masked)
            else:
                mag_vars.append(geomag.declination(lat_val, lon_val,
                                                   alt_aal_val,
                                                   time=start_date))
        
        # Repair mask to avoid interpolating between masked values.
        mag_vars = repair_mask(np.ma.array(mag_vars), extrapolate=True)
        interpolator = interp1d(
            np.arange(0, len(lat.array), mag_var_frequency), mag_vars)
        interpolation_length = (len(mag_vars) - 1) * mag_var_frequency
        array = np_ma_masked_zeros_like(lat.array)
        array[:interpolation_length] = \
            interpolator(np.arange(interpolation_length))
        
        # Exclude masked values.
        mask = lat.array.mask | lon.array.mask | alt_aal.array.mask
        array = np.ma.masked_where(mask, array)
        self.array = repair_mask(array, extrapolate=True,
                                 repair_duration=None)


class MagneticVariationFromRunway(DerivedParameterNode):
    '''
    This computes local magnetic variation values on the runways and
    interpolates between one airport and the next. The values at each airport
    are kept constant.
    
    Runways identified by approaches are not included as the aircraft may
    have drift and therefore cannot establish the heading of the runway as it
    does not land on it.

    The main idea here is that we can easily identify the ends of the runway
    and the heading of the aircraft on the runway. This allows a Heading True
    to be derived from the aircraft's perceived magnetic variation. This is
    important as some aircraft's recorded Heading (magnetic) can be based
    upon magnetic variation from out of date databases. Also, by using the
    aircraft compass values to work out the variation, we inherently
    accommodate compass drift for that day.
    '''

    # TODO: Instead of linear interpolation, perhaps base it on distance flown.

    align_frequency = 1/4.0
    align_offset = 0.0
    units = ut.DEGREE

    def derive(self, duration=A('HDF Duration'),
               head_toff = KPV('Heading During Takeoff'),
               head_land = KPV('Heading During Landing'),
               toff_rwy = A('FDR Takeoff Runway'),
               land_rwy = A('FDR Landing Runway')):
        array_len = duration.value * self.frequency
        dev = np.ma.zeros(array_len)
        dev.mask = True
        
        # takeoff
        tof_hdg_mag_kpv = head_toff.get_first()
        if tof_hdg_mag_kpv and toff_rwy:
            takeoff_hdg_mag = tof_hdg_mag_kpv.value
            try:
                takeoff_hdg_true = runway_heading(toff_rwy.value)
            except ValueError:
                # runway does not have coordinates to calculate true heading
                pass
            else:
                dev[tof_hdg_mag_kpv.index] = takeoff_hdg_true - takeoff_hdg_mag
        
        # landing
        ldg_hdg_mag_kpv = head_land.get_last()
        if ldg_hdg_mag_kpv and land_rwy:
            landing_hdg_mag = ldg_hdg_mag_kpv.value
            try:
                landing_hdg_true = runway_heading(land_rwy.value)
            except ValueError:
                # runway does not have coordinates to calculate true heading
                pass
            else:
                dev[ldg_hdg_mag_kpv.index] = landing_hdg_true - landing_hdg_mag

        # linearly interpolate between values and extrapolate to ends of the
        # array, even if only the takeoff variation is calculated as the
        # landing variation is more likely to be the same as takeoff than 0
        # degrees (and vice versa).
        self.array = interpolate(dev, extrapolate=True)


class VerticalSpeedInertial(DerivedParameterNode):
    '''
    See 'Vertical Speed' for pressure altitude based derived parameter.
    
    If the aircraft records an inertial vertical speed, rename this "Vertical
    Speed Inertial - Recorded" to avoid conflict

    This routine derives the vertical speed from the vertical acceleration, the
    Pressure altitude and the Radio altitude.

    Long term errors in the accelerometers are removed by washing out the
    acceleration term with a longer time constant filter before use. The
    consequence of this is that long period movements with continued
    acceleration will be underscaled slightly. As an example the test case
    with a 1ft/sec^2 acceleration results in an increasing vertical speed of
    55 fpm/sec, not 60 as would be theoretically predicted.

    Complementary first order filters are used to combine the acceleration
    data and the height data. A high pass filter on the altitude data and a
    low pass filter on the acceleration data combine to form a consolidated
    signal.
    
    See also http://www.flightdatacommunity.com/inertial-smoothing.
    '''

    units = ut.FPM

    def derive(self,
               az = P('Acceleration Vertical'),
               alt_std = P('Altitude STD Smoothed'),
               alt_rad = P('Altitude Radio'),
               fast = S('Fast')):

        def inertial_vertical_speed(alt_std_repair, frequency, alt_rad_repair,
                                    az_repair):
            # Uses the complementary smoothing approach

            # This is the accelerometer washout term, with considerable gain.
            # The initialisation "initial_value=az_repair[0]" is very
            # important, as without this the function produces huge spikes at
            # each start of a data period.
            az_washout = first_order_washout (az_repair,
                                              AZ_WASHOUT_TC, frequency,
                                              gain=GRAVITY_IMPERIAL,
                                              initial_value=np.ma.mean(az_repair[0:40]))
            inertial_roc = first_order_lag (az_washout,
                                            VERTICAL_SPEED_LAG_TC,
                                            frequency,
                                            gain=VERTICAL_SPEED_LAG_TC)

            # We only differentiate the pressure altitude data.
            roc_alt_std = first_order_washout(alt_std_repair,
                                              VERTICAL_SPEED_LAG_TC, frequency,
                                              gain=1/VERTICAL_SPEED_LAG_TC)

            roc = (roc_alt_std + inertial_roc)
            hz = az.frequency
            
            # Between 100ft and the ground, replace the computed data with a
            # purely inertial computation to avoid ground effect.
            climbs = slices_from_to(alt_rad_repair, 0, 100)[1]
            for climb in climbs:
                # From 5 seconds before lift to 100ft
                lift_m5s = max(0, climb.start - 5*hz)
                up = slice(lift_m5s if lift_m5s >= 0 else 0, climb.stop)
                up_slope = integrate(az_washout[up], hz)
                blend_end_error = roc[climb.stop-1] - up_slope[-1]
                blend_slope = np.linspace(0.0, blend_end_error, climb.stop-climb.start)
                roc[:lift_m5s] = 0.0
                roc[lift_m5s:climb.start] = up_slope[:climb.start-lift_m5s]
                roc[climb] = up_slope[climb.start-lift_m5s:] + blend_slope
                '''
                # Debug plot only.
                import matplotlib.pyplot as plt
                plt.plot(az_washout[up],'k')
                plt.plot(up_slope, 'g')
                plt.plot(roc[up],'r')
                plt.plot(alt_rad_repair[up], 'c')
                plt.show()
                plt.clf()
                plt.close()
                '''
                
            descents = slices_from_to(alt_rad_repair, 100, 0)[1]
            for descent in descents:
                down = slice(descent.start, descent.stop+5*hz)
                down_slope = integrate(az_washout[down], 
                                       hz,)
                blend = roc[down.start] - down_slope[0]
                blend_slope = np.linspace(blend, -down_slope[-1], len(down_slope))
                roc[down] = down_slope + blend_slope
                roc[descent.stop+5*hz:] = 0.0
                '''
                # Debug plot only.
                import matplotlib.pyplot as plt
                plt.plot(az_washout[down],'k')
                plt.plot(down_slope,'g')
                plt.plot(roc[down],'r')
                plt.plot(blend_slope,'b')
                plt.plot(down_slope + blend_slope,'m')
                plt.plot(alt_rad_repair[down], 'c')
                plt.show()
                plt.close()
                '''

            return roc * 60.0

        # Make space for the answers
        self.array = np_ma_masked_zeros_like(alt_std.array)
        hz = az.frequency
        
        for speedy in fast:
            # Fix minor dropouts
            az_repair = repair_mask(az.array[speedy.slice], 
                                    frequency=hz)
            alt_rad_repair = repair_mask(alt_rad.array[speedy.slice], 
                                         frequency=hz,
                                         repair_duration=None)
            alt_std_repair = repair_mask(alt_std.array[speedy.slice], 
                                         frequency=hz)
    
            # np.ma.getmaskarray ensures we have complete mask arrays even if
            # none of the samples are masked (normally returns a single
            # "False" value. We ignore the rad alt mask because we are only
            # going to use the radio altimeter values below 100ft, and short
            # transients will have been repaired. By repairing with the
            # repair_duration=None option, we ignore the masked saturated
            # values at high altitude.
    
            az_masked = np.ma.array(data = az_repair.data,
                                    mask = np.ma.logical_or(
                                        np.ma.getmaskarray(az_repair),
                                        np.ma.getmaskarray(alt_std_repair)))
    
            # We are going to compute the answers only for ranges where all
            # the required parameters are available.
            clumps = np.ma.clump_unmasked(az_masked)
            for clump in clumps:
                self.array[shift_slice(clump,speedy.slice.start)] = inertial_vertical_speed(
                    alt_std_repair[clump], az.frequency,
                    alt_rad_repair[clump], az_repair[clump])


class VerticalSpeed(DerivedParameterNode):
    '''
    The period for averaging altitude data is a trade-off between transient
    response and noise rejection.

    Some older aircraft have poor resolution, and the 4 second timebase
    leaves a noisy signal. We have inspected Hercules data, where the
    resolution is of the order of 9 ft/bit, and data from the BAe 146 where
    the resolution is 15ft and 737-6 frames with 32ft resolution. In these
    cases the wider timebase with greater smoothing is necessary, albeit at
    the expense of transient response.

    For most aircraft however, a period of 4 seconds is used. This has been
    found to give good results, and is also the value used to compute the
    recorded Vertical Speed parameter on Airbus A320 series aircraft
    (although in that case the data is delayed, and the aircraft cannot know
    the future altitudes!).
    '''

    units = ut.FPM

    @classmethod
    def can_operate(cls, available):
        return 'Altitude STD Smoothed' in available

    def derive(self, alt_std=P('Altitude STD Smoothed'), frame=A('Frame')):
        frame_name = frame.value if frame else ''

        if frame_name in ['146'] or \
           frame_name.startswith('747-200') or \
           frame_name.startswith('737-6'):
            self.array = rate_of_change(alt_std, 11.0) * 60.0
        elif frame_name in ['L382-Hercules']:
            self.array = rate_of_change(alt_std, 15.0, method='regression') * 60.0
        else:
            self.array = rate_of_change(alt_std, 4.0) * 60.0


class VerticalSpeedForFlightPhases(DerivedParameterNode):
    """
    A simple and robust vertical speed parameter suitable for identifying
    flight phases. DO NOT use this for event detection.
    """

    units = ut.FPM

    def derive(self, alt_std = P('Altitude STD Smoothed')):
        # This uses a scaled hysteresis parameter. See settings for more detail.
        threshold = HYSTERESIS_FPROC * max(1, rms_noise(alt_std.array))
        # The max(1, prevents =0 case when testing with artificial data.
        self.array = hysteresis(rate_of_change(alt_std, 6) * 60, threshold)


class Relief(DerivedParameterNode):
    """
    Also known as Terrain, this is zero at the airfields. There is a small
    cliff in mid-flight where the Altitude AAL changes from one reference to
    another, however this normally arises where Altitude Radio is out of its
    operational range, so will be masked from view.
    """

    units = ut.FT

    def derive(self, alt_aal = P('Altitude AAL'),
               alt_rad = P('Altitude Radio')):
        self.array = alt_aal.array - alt_rad.array


class CoordinatesStraighten(object):
    '''
    Superclass for LatitudePrepared and LongitudePrepared.
    '''
    def _smooth_coordinates(self, coord1, coord2):
        """
        Acceleration along track only used to determine the sample rate and
        alignment of the resulting smoothed track parameter.

        :param coord1: Either 'Latitude' or 'Longitude' parameter.
        :type coord1: DerivedParameterNode
        :param coord2: Either 'Latitude' or 'Longitude' parameter.
        :type coord2: DerivedParameterNode
        :returns: coord1 smoothed.
        :rtype: np.ma.masked_array
        """
        coord1_s = coord1.array
        coord2_s = coord2.array

        # Join the masks, so that we only consider positional data when both are valid:
        coord1_s.mask = np.ma.logical_or(np.ma.getmaskarray(coord1.array),
                                         np.ma.getmaskarray(coord2.array))
        coord2_s.mask = np.ma.getmaskarray(coord1_s)
        # Preload the output with masked values to keep dimension correct
        array = np_ma_masked_zeros_like(coord1_s)

        # Now we just smooth the valid sections.
        tracks = np.ma.clump_unmasked(coord1_s)
        for track in tracks:
            # Reject any data with invariant positions, i.e. sitting on stand.
            if np.ma.ptp(coord1_s[track])>0.0 and np.ma.ptp(coord2_s[track])>0.0:
                coord1_s_track, coord2_s_track, cost = \
                    smooth_track(coord1_s[track], coord2_s[track], coord1.frequency)
                array[track] = coord1_s_track
        return array


class LongitudePrepared(DerivedParameterNode, CoordinatesStraighten):
    """
    See Latitude Smoothed for notes.
    """

    align_frequency = 1
    units = ut.DEGREE

    @classmethod
    def can_operate(cls, available):
        return all_of(('Latitude', 'Longitude'), available) or\
               (all_of(('Airspeed True',
                        'Latitude At Liftoff',
                        'Longitude At Liftoff',
                        'Latitude At Touchdown',
                        'Longitude At Touchdown'), available) and\
                any_of(('Heading', 'Heading True'), available))

    # Note force to 1Hz operation as latitude & longitude can be only
    # recorded at 0.25Hz.
    def derive(self,
               lat=P('Latitude'), lon=P('Longitude'),
               hdg_mag=P('Heading'),
               hdg_true=P('Heading True'),
               tas=P('Airspeed True'),
               lat_lift=KPV('Latitude At Liftoff'),
               lon_lift=KPV('Longitude At Liftoff'),
               lat_land=KPV('Latitude At Touchdown'),
<<<<<<< HEAD
               lon_land=KPV('Longitude At Touchdown')):
=======
               lon_land=KPV('Longitude At Touchdown'),
               ):
>>>>>>> 439f3b29

        if lat and lon:
            """
            This removes the jumps in longitude arising from the poor resolution of
            the recorded signal.
            """
            self.array = self._smooth_coordinates(lon, lat)
        else:
            if hdg_true:
                hdg = hdg_true
            else:
                hdg = hdg_mag
            _, lon_array = air_track(
                lat_lift.get_first().value, lon_lift.get_first().value,
                lat_land.get_last().value, lon_land.get_last().value,
                tas.array, hdg.array, tas.frequency)
            self.array = lon_array


class LatitudePrepared(DerivedParameterNode, CoordinatesStraighten):
    """
    See Latitude Smoothed for notes.
    """

    align_frequency = 1
    units = ut.DEGREE

    @classmethod
    def can_operate(cls, available):
        return all_of(('Latitude', 'Longitude'), available) or \
               (all_of(('Airspeed True',
                        'Latitude At Liftoff',
                        'Longitude At Liftoff',
                        'Latitude At Touchdown',
                        'Longitude At Touchdown'), available) and \
                any_of(('Heading', 'Heading True'), available))

    # Note force to 1Hz operation as latitude & longitude can be only
    # recorded at 0.25Hz.
    def derive(self,
               lat=P('Latitude'), lon=P('Longitude'),
               hdg_mag=P('Heading'),
               hdg_true=P('Heading True'),
               tas=P('Airspeed True'),
               lat_lift=KPV('Latitude At Liftoff'),
               lon_lift=KPV('Longitude At Liftoff'),
               lat_land=KPV('Latitude At Touchdown'),
<<<<<<< HEAD
               lon_land=KPV('Longitude At Touchdown')):
=======
               lon_land=KPV('Longitude At Touchdown'),
               ):
>>>>>>> 439f3b29

        if lat and lon:
            self.array = self._smooth_coordinates(lat, lon)
        else:
            if hdg_true:
                hdg = hdg_true
            else:
                hdg = hdg_mag
            lat_array, _ = air_track(
                lat_lift.get_first().value, lon_lift.get_first().value,
                lat_land.get_last().value, lon_land.get_last().value,
                tas.array, hdg.array, tas.frequency)
            self.array = lat_array


class RateOfTurn(DerivedParameterNode):
    '''
    Simple rate of change of heading.
    '''

    units = ut.DEGREE_S

    def derive(self, head=P('Heading Continuous')):

        # add a little hysteresis to rate of change to smooth out minor changes
        roc = rate_of_change(head, 4)
        self.array = hysteresis(roc, 0.1)
        # trouble is that we're loosing the nice 0 values, so force include!
        self.array[(self.array <= 0.05) & (self.array >= -0.05)] = 0


class Pitch(DerivedParameterNode):
    '''
    Combination of pitch signals from two sources where required.
    '''

    align = False
    units = ut.DEGREE

    def derive(self, p1=P('Pitch (1)'), p2=P('Pitch (2)')):

        self.array, self.frequency, self.offset = \
            blend_two_parameters(p1, p2)


class PitchRate(DerivedParameterNode):
    '''
    Computes rate of change of pitch attitude over a two second period.

    Comment: A two second period is used to remove excessive short period
    transients which the pilot could not realistically be asked to control.
    It also means that low sample rate data (some aircraft have
    pitch sampled at 1Hz) will still give comparable results. The drawback is
    that very brief transients, for example due to rough handling or
    turbulence, will not be detected.

    The rate_of_change algorithm was extended to allow regression
    calculation. This provides a best fit slope over the two second period,
    and so reduces the sensitivity to single samples, but tends to increase
    the peak values. As this also makes the resulting computation suffer more
    from masked values, and increases the computing load, it was decided not
    to implement this for pitch and roll rates.

    http://www.flightdatacommunity.com/calculating-pitch-rate/
    '''

    units = ut.DEGREE_S

    def derive(self,
               pitch=P('Pitch'),
               frame=A('Frame')):

        frame_name = frame.value if frame else ''

        if frame_name in ['L382-Hercules']:
            self.array = rate_of_change(pitch, 8.0, method='regression')
        else:
            # See http://www.flightdatacommunity.com/blog/ for commentary on pitch rate techniques.
            self.array = rate_of_change(pitch, 2.0)


class Roll(DerivedParameterNode):
    '''
    Combination of roll signals from two sources where required.
    '''

    align = False
    units = ut.DEGREE

    @classmethod
    def can_operate(cls, available):

        return all_of((
            'Altitude AAL',
            'Heading Continuous',
        ), available)

    def derive(self,
               r1=P('Roll (1)'),
               r2=P('Roll (2)'),
               hdg=P('Heading Continuous'),
               alt_aal=P('Altitude AAL'),
               frame=A('Frame')):

        frame_name = frame.value if frame else ''

        if r1 and r2:
            # Merge data from two sources.
            self.array, self.frequency, self.offset = \
                blend_two_parameters(r1, r2)

        elif frame_name in ['L382-Hercules', '1900D-SS542A']:
            # Added Beechcraft as had inoperable Roll.
            # Many Hercules aircraft do not have roll recorded. This is a
            # simple substitute, derived from examination of the roll vs
            # heading rate of aircraft with a roll sensor.
            hdg_in_air = repair_mask(
                np.ma.where(align(alt_aal, hdg)==0.0, np.ma.masked, hdg.array),
                repair_duration=None, extrapolate=True)
            self.array = 8.0 * rate_of_change_array(hdg_in_air,
                                                    hdg.hz,
                                                    width=30.0,
                                                    method='regression')
            #roll = np.ma.fix_invalid(roll, mask=False, copy=False, fill_value=0.0)
            #self.array = repair_mask(roll, repair_duration=None)
            self.frequency = hdg.frequency
            self.offset = hdg.offset

            '''
            import matplotlib.pyplot as plt
            plt.plot(align(alt_aal, hdg),'r')
            plt.plot(self.array,'b')
            plt.show()
            '''

        else:
            raise DataFrameError(self.name, frame_name)


class RollRate(DerivedParameterNode):
    '''
    The computational principles here are similar to Pitch Rate; see commentary
    for that parameter.
    '''
    
    units = ut.DEGREE_S

    def derive(self, roll=P('Roll')):

        self.array = rate_of_change(roll, 2.0)


class RudderPedal(DerivedParameterNode):
    '''
    '''

    units = ut.DEGREE  # FIXME: Or should this be ut.PERCENT?

    @classmethod
    def can_operate(cls, available):

        return any_of((
            'Rudder Pedal (L)',
            'Rudder Pedal (R)',
            'Rudder Pedal Potentiometer', 
            'Rudder Pedal Synchro',
        ), available)
    
    def derive(self, rudder_pedal_l=P('Rudder Pedal (L)'),
               rudder_pedal_r=P('Rudder Pedal (R)'),
               pot=P('Rudder Pedal Potentiometer'),
               synchro=P('Rudder Pedal Synchro')):
        
        if rudder_pedal_l or rudder_pedal_r:
            self.array, self.frequency, self.offset = \
                blend_two_parameters(rudder_pedal_l, rudder_pedal_r)
        
        synchro_samples = 0
        
        if synchro:
            synchro_samples = np.ma.count(synchro.array)
            self.frequency = synchro.frequency
            self.offset = synchro.offset
            self.array = synchro.array
            
        if pot:
            pot_samples = np.ma.count(pot.array)
            if pot_samples > synchro_samples:
                self.frequency = pot.frequency
                self.offset = pot.offset
                self.array = pot.array
        

class RudderPedalForce(DerivedParameterNode):
    '''
    Introduced for the CRJ fleet, where left and right pedal forces for each
    pilot are measured. We allow for both pilots pushing on the pedals at the
    same time, and make the positive = heading right sign convention to merge
    both. If you just rest your feet on the footrests, the resultant should
    be zero.
    '''

    units = ut.DECANEWTON

    def derive(self,
               fcl=P('Rudder Pedal Force (Capt) (L)'),
               fcr=P('Rudder Pedal Force (Capt) (R)'),
               ffl=P('Rudder Pedal Force (FO) (L)'),
               ffr=P('Rudder Pedal Force (FO) (R)')):
        
        right = fcr.array + ffr.array
        left = fcl.array + ffl.array
        self.array = right - left


class ThrottleLevers(DerivedParameterNode):
    '''
    A synthetic throttle lever angle, based on the average of the two. Allows
    for simple identification of changes in power etc.
    '''

    align = False
    units = ut.DEGREE

    @classmethod
    def can_operate(self, available):
        return any_of((
            'Eng (1) Throttle Lever',
            'Eng (2) Throttle Lever',
        ), available)

    def derive(self,
               tla1=P('Eng (1) Throttle Lever'),
               tla2=P('Eng (2) Throttle Lever')):

        self.array, self.frequency, self.offset = \
            blend_two_parameters(tla1, tla2)


class ThrustAsymmetry(DerivedParameterNode):
    '''
    Thrust asymmetry based on N1.

    For EPR rated aircraft, this measure is applicable as we are
    not applying a manufacturer's limit to the value, rather this is being
    used to identify imbalance of thrust and as the thrust comes from engine
    speed, N1 is still applicable.

    Using a 5 second moving average to desensitise the parameter against
    transient differences as engines accelerate.

    If we have EPR rated engines, we treat EPR=2.0 as 100% and EPR=1.0 as 0%
    so the Thrust Asymmetry is simply (EPRmax-EPRmin)*100.

    For propeller aircraft the product of prop speed and torgue should be
    used to provide a similar single asymmetry value.
    '''

    units = ut.PERCENT

    @classmethod
    def can_operate(self, available):
        return all_of(('Eng (*) EPR Max', 'Eng (*) EPR Min'), available) or\
               all_of(('Eng (*) N1 Max', 'Eng (*) N1 Min'), available)

    def derive(self, epr_max=P('Eng (*) EPR Max'), epr_min=P('Eng (*) EPR Min'),
               n1_max=P('Eng (*) N1 Max'), n1_min=P('Eng (*) N1 Min')):
        # use EPR if we have it in preference to N1
        if epr_max:
            diff = (epr_max.array - epr_min.array) * 100
        else:
            diff = (n1_max.array - n1_min.array)
        window = 5 * self.frequency # 5 second window
        self.array = moving_average(diff, window=window)


class TurbulenceRMSG(DerivedParameterNode):
    '''
    Simple RMS g measurement of turbulence over a 5-second period.
    '''

    name = 'Turbulence RMS g'
    units = ut.RMS_G

    def derive(self, acc=P('Acceleration Vertical')):

        width=int(acc.frequency*5+1)
        mean = moving_average(acc.array, window=width)
        acc_sq = (acc.array)**2.0
        n__sum_sq = moving_average(acc_sq, window=width)
        # Rescaling required as moving average is over width samples, whereas
        # we have only width - 1 gaps; fences and fence posts again !
        core = (n__sum_sq - mean**2.0)*width/(width-1.0)
        self.array = np.ma.sqrt(core)


#------------------------------------------------------------------
# WIND RELATED PARAMETERS
#------------------------------------------------------------------


class WindDirectionContinuous(DerivedParameterNode):
    '''
    Like the aircraft heading, this does not jump as it passes through North.
    '''

    units = ut.DEGREE

    def derive(self, wind_head=P('Wind Direction')):

        self.array = straighten_headings(wind_head.array)


class WindDirectionTrueContinuous(DerivedParameterNode):
    '''
    Like the aircraft heading, this does not jump as it passes through North.
    '''

    units = ut.DEGREE

    def derive(self, wind_head=P('Wind Direction True')):

        self.array = straighten_headings(wind_head.array)


class Headwind(DerivedParameterNode):
    '''
    This is the headwind, negative values are tailwind.
    '''

    units = ut.KT

    @classmethod
    def can_operate(cls, available):

        return all_of((
            'Wind Speed',
            'Wind Direction Continuous',
            'Heading True Continuous',
        ), available)

    def derive(self, aspd=P('Airspeed True'),
               windspeed=P('Wind Speed'),
               wind_dir=P('Wind Direction Continuous'),
               head=P('Heading True Continuous'),
               toffs=S('Takeoff'),
               alt_aal=P('Altitude AAL'),
               gspd=P('Groundspeed')):

        rad_scale = radians(1.0)
        if aspd:
            # mask windspeed data while going slow
            windspeed.array[aspd.array.mask] = np.ma.masked
        headwind = windspeed.array * np.ma.cos((wind_dir.array-head.array)*rad_scale)

        # If we have airspeed and groundspeed, overwrite the values for the
        # first hundred feet after takeoff. Note this is done in a
        # deliberately crude manner so that the different computations may be
        # identified easily by the analyst.
        if gspd and aspd and alt_aal and toffs:
            # We merge takeoff slices with altitude slices to extend the takeoff phase to 100ft.
            for climb in slices_or(alt_aal.slices_from_to(0, 100),
                                   [s.slice for s in toffs]):
                headwind[climb] = aspd.array[climb] - gspd.array[climb]

        self.array = headwind


class Tailwind(DerivedParameterNode):
    '''
    This is the tailwind component.
    '''

    units = ut.KT

    def derive(self, hwd=P('Headwind')):

        self.array = -hwd.array


class SAT(DerivedParameterNode):
    '''
    Computes Static Air Temperature (temperature of the outside air) from the
    Total Air Temperature, allowing for compressibility effects, or if this
    is not available, the standard atmosphere and lapse rate.
    '''

    # Q: Support transforming SAT from OAT (as they are equal).
    # TODO: Review naming convention - rename to "Static Air Temperature"?

    name = 'SAT'
    units = ut.CELSIUS

    @classmethod
    def can_operate(cls, available):

        return 'Altitude STD' in available

    def derive(self, tat=P('TAT'), mach=P('Mach'), alt=P('Altitude STD')):

        if tat and mach:
            self.array = machtat2sat(mach.array, tat.array)
        else:
            self.array = alt2sat(alt.array)


class TAT(DerivedParameterNode):
    '''
    Blends data from two air temperature sources.
    '''

    # TODO: Support generation from SAT, Mach and Altitude STD    
    # TODO: Review naming convention - rename to "Total Air Temperature"?

    name = 'TAT'
    align = False
    units = ut.CELSIUS

    def derive(self,
               source_1 = P('TAT (1)'),
               source_2 = P('TAT (2)')):

        # Alternate samples (1)&(2) are blended.
        self.array, self.frequency, self.offset = \
            blend_two_parameters(source_1, source_2)


class V2(DerivedParameterNode):
    '''
    Derives a value for the V2 velocity speed.

    If no recorded value is available, a value provided in an achieved flight
    record will be used. Alternatively an attempt will be made to determine the
    value from other available parameters.
    '''

    units = ut.KT

    @classmethod
    def can_operate(cls, available):
        afr = all_of(('Airspeed', 'AFR V2'), available)
        airbus = all_of(('Airspeed', 'Auto Speed Control', 'Selected Speed'), available)
        return afr or airbus

    def derive(self,
               air_spd=P('Airspeed'),
               afr_v2=A('AFR V2'),
               spd_ctl=P('Auto Speed Control'),
               spd_sel=P('Selected Speed')):

        if afr_v2:
            # Use value supplied in achieved flight record:
            self.array = np_ma_ones_like(air_spd.array) * afr_v2.value
        elif spd_sel:
            # Determine value for some Airbus aircraft:
            self.array = np.ma.where(spd_ctl.array == 1, spd_sel.array, np.ma.masked)
        else:
            # Unable to determine - use zeroed masked array:
            self.array = np_ma_masked_zeros_like(air_spd.array)


class V2Lookup(DerivedParameterNode):
    '''
    Derives a value for the V2 velocity speed looked up from tables.

    The value will be looked up based on weight and flap (surface detents) at
    liftoff. Only the first liftoff will be used.

    Flap is used as the first dependency to avoid interpolation of flap detents
    when flap is recorded at a lower frequency than airspeed.
    '''

    units = ut.KT

    @classmethod
    def can_operate(cls, available,
                    model=A('Model'), series=A('Series'), family=A('Family'),
                    engine_series=A('Engine Series'), engine_type=A('Engine Type')):

        x = set(available)
        base = ['Airspeed', 'Model', 'Series', 'Family', 'Engine Series', 'Engine Type']
        weight = base + ['Gross Weight At Liftoff']
        airbus = set(weight + ['Configuration']).issubset(x)
        boeing = set(weight + ['Flap']).issubset(x)
        propeller = set(base + ['Eng (*) Np Avg', 'Liftoff']).issubset(x)
        # FIXME: Replace the flaky logic for small propeller aircraft which do
        #        not record gross weight, cannot provide achieved flight
        #        records and will be using a fixed value for processing.
        if not airbus and not boeing:  # and not propeller
            return False

        try:
            extract = lambda x: x.value if x else None
            x = (model, series, family, engine_series, engine_type)
            at.get_vspeed_map(*map(extract, x))().tables['v2']
        except KeyError:
            cls.warning("No vspeed table available for '%s', '%s', '%s', '%s', '%s'.",
                        model.value, series.value, family.value,
                        engine_series.value, engine_type.value)
            return False

        return True

    def derive(self,
               flap=M('Flap'),
               conf=M('Configuration'),
               air_spd=P('Airspeed'),
               weight_liftoffs=KPV('Gross Weight At Liftoff'),
               model=A('Model'),
               series=A('Series'),
               family=A('Family'),
               engine_series=A('Engine Series'),
               engine_type=A('Engine Type'),
               v2=P('V2'),
               liftoffs=KTI('Liftoff'),
               eng_np=P('Eng (*) Np Avg')):

        # Initialize the result space:
        self.array = np_ma_masked_zeros_like(air_spd.array)

        # Initialise the vspeed table:
        extract = lambda x: x.value if x else None
        x = (model, series, family, engine_series, engine_type)
        vspeed_table = at.get_vspeed_map(*map(extract, x))()

        if weight_liftoffs is not None:
            # Explicitly looking for no Gross Weight At Liftoff node, as
            # opposed to having a node with no KPVs
            weight_liftoff = weight_liftoffs.get_first()
            index, weight = weight_liftoff.index, weight_liftoff.value
        else:
            index, weight = liftoffs.get_first().index, None

        detent = (conf or flap).array[index]

        try:
            vspeed = vspeed_table.v2(detent, weight)
        except (KeyError, ValueError) as err:
            log = self.info if v2 else self.warning
            log("Error in '%s': %s", self.name, err)
            # Where the aircraft takes off with flap settings outside the
            # documented V2 range, we need the program to continue without
            # raising an exception, so that the incorrect flap at takeoff
            # can be detected.
            return

        self.array[0:] = np.ma.masked if vspeed is None else vspeed


class WindAcrossLandingRunway(DerivedParameterNode):
    '''
    This is the windspeed across the final landing runway, positive wind from
    left to right.
    '''

    units = ut.KT
    
    @classmethod
    def can_operate(cls, available):
        return all_of(('Wind Speed', 'Wind Direction True Continuous', 'FDR Landing Runway'), available) \
               or \
               all_of(('Wind Speed', 'Wind Direction Continuous', 'Heading During Landing'), available)

    def derive(self, windspeed=P('Wind Speed'),
               wind_dir_true=P('Wind Direction True Continuous'),
               wind_dir_mag=P('Wind Direction Continuous'),
               land_rwy=A('FDR Landing Runway'),
               land_hdg=KPV('Heading During Landing')):

        if wind_dir_true and land_rwy:
            # proceed with "True" values
            wind_dir = wind_dir_true
            land_heading = runway_heading(land_rwy.value)
            self.array = np_ma_masked_zeros_like(wind_dir_true.array)
        elif wind_dir_mag and land_hdg:
            # proceed with "Magnetic" values
            wind_dir = wind_dir_mag
            land_heading = land_hdg.get_last().value
        else:
            # either no landing runway detected or no landing heading detected
            self.array = np_ma_masked_zeros_like(windspeed.array)
            self.warning('Cannot calculate without landing runway (%s) or landing heading (%s)',
                         bool(land_rwy), bool(land_hdg))
            return
        diff = (land_heading - wind_dir.array) * deg2rad
        self.array = windspeed.array * np.ma.sin(diff)


class Aileron(DerivedParameterNode):
    '''
    Aileron measures the roll control from the Left and Right Aileron
    signals. By taking the average of the two signals, any Flaperon movement
    is removed from the signal, leaving only the difference between the left
    and right which results in the roll control.
    
    Note: This requires that both Aileron signals have positive sign for
    positive (right) rolling moment. That is, port aileron down and starboard
    aileron up have positive sign.
    
    Note: This is NOT a multistate parameter - see Flaperon.
    '''

    align = True
    units = ut.DEGREE

    @classmethod
    def can_operate(cls, available):
        return any_of(('Aileron (L)', 'Aileron (R)'), available)

    def derive(self, al=P('Aileron (L)'), ar=P('Aileron (R)')):
        if al and ar:
            # Taking the average will ensure that positive roll to the right
            # on both signals is maintained as positive control, where as
            # any flaperon action (left positive, right negative) will
            # average out as no roll control.
            self.array = (al.array + ar.array) / 2
        else:
            ail = al or ar
            self.array = ail.array

            
class AileronLeft(DerivedParameterNode):
    '''
    '''

    name = 'Aileron (L)'
    units = ut.DEGREE

    @classmethod
    def can_operate(cls, available):
        return any_of(('Aileron (L) Potentiometer', 
                       'Aileron (L) Synchro',
                       'Aileron (L) Inboard',
                       'Aileron (L) Outboard'), available)
    
    def derive(self, pot=P('Aileron (L) Potentiometer'),
               synchro=P('Aileron (L) Synchro'),
               ali=P('Aileron (L) Inboard'),
               alo=P('Aileron (L) Outboard')):
        synchro_samples = 0
        if synchro:
            synchro_samples = np.ma.count(synchro.array)
            self.array = synchro.array
        if pot:
            pot_samples = np.ma.count(pot.array)
            if pot_samples>synchro_samples:
                self.array = pot.array
        # If Inboard available, use this in preference
        if ali:
            self.array = ali.array
        elif alo:
            self.array = alo.array


class AileronRight(DerivedParameterNode):
    '''
    '''

    name = 'Aileron (R)'
    units = ut.DEGREE
    
    @classmethod
    def can_operate(cls, available):
        return any_of(('Aileron (R) Potentiometer', 
                       'Aileron (R) Synchro',
                       'Aileron (R) Inboard',
                       'Aileron (R) Outboard'), available)
    
    def derive(self, pot=P('Aileron (R) Potentiometer'),
               synchro=P('Aileron (R) Synchro'),
               ari=P('Aileron (R) Inboard'),
               aro=P('Aileron (R) Outboard')):

        synchro_samples = 0
        if synchro:
            synchro_samples = np.ma.count(synchro.array)
            self.array = synchro.array
        if pot:
            pot_samples = np.ma.count(pot.array)
            if pot_samples>synchro_samples:
                self.array = pot.array
        # If Inboard available, use this in preference
        if ari:
            self.array = ari.array
        elif aro:
            self.array = aro.array        


class AileronTrim(DerivedParameterNode):  # FIXME: RollTrim
    '''
    '''

    # TODO: TEST

    name = 'Aileron Trim'  # FIXME: Roll Trim
    align = False
    units = ut.DEGREE

    def derive(self,
               atl=P('Aileron Trim (L)'),
               atr=P('Aileron Trim (R)')):

        self.array, self.frequency, self.offset = blend_two_parameters(atl, atr)


class Elevator(DerivedParameterNode):
    '''
    Blends alternate elevator samples. If either elevator signal is invalid,
    this reverts to just the working sensor.
    '''

    align = False
    units = ut.DEGREE
    
    @classmethod
    def can_operate(cls,available):
        return any_of(('Elevator (L)', 'Elevator (R)'), available)

    def derive(self,
               el=P('Elevator (L)'),
               er=P('Elevator (R)')):

        if el and er:
            self.array, self.frequency, self.offset = blend_two_parameters(el, er)
        else:
            self.array = el.array if el else er.array
            self.frequency = el.frequency if el else er.frequency
            self.offset = el.offset if el else er.offset


class ElevatorLeft(DerivedParameterNode):
    '''
    Specific to a group of ATR aircraft which were progressively modified to
    replace potentiometers with synchros. The data validity tests will mark
    whole parameters invalid, or if both are valid, we want to pick the best
    option.
    '''

    name = 'Elevator (L)'
    units = ut.DEGREE
    
    @classmethod
    def can_operate(cls, available):
        return any_of(('Elevator (L) Potentiometer', 
                       'Elevator (L) Synchro'), available)
    
    def derive(self, pot=P('Elevator (L) Potentiometer'),
               synchro=P('Elevator (L) Synchro')):

        synchro_samples = 0
        
        if synchro:
            synchro_samples = np.ma.count(synchro.array)
            self.array = synchro.array
            
        if pot:
            pot_samples = np.ma.count(pot.array)
            if pot_samples>synchro_samples:
                self.array = pot.array


class ElevatorRight(DerivedParameterNode):
    '''
    '''

    name = 'Elevator (R)'
    units = ut.DEGREE

    @classmethod
    def can_operate(cls, available):
        return any_of(('Elevator (R) Potentiometer', 
                       'Elevator (R) Synchro'), available)
    
    def derive(self, pot=P('Elevator (R) Potentiometer'),
               synchro=P('Elevator (R) Synchro')):
        synchro_samples = 0
        if synchro:
            synchro_samples = np.ma.count(synchro.array)
            self.array = synchro.array
        if pot:
            pot_samples = np.ma.count(pot.array)
            if pot_samples>synchro_samples:
                self.array = pot.array


###############################################################################
# Speedbrake


class Speedbrake(DerivedParameterNode):
    '''
    Spoiler angle in degrees, zero flush with the wing and positive up.

    Spoiler positions are recorded in different ways on different aircraft,
    hence the frame specific sections in this class.
    '''

    align = False
    units = ut.DEGREE

    @classmethod
    def can_operate(cls, available, family=A('Family')):
        '''
        Note: The frame name cannot be accessed within this method to determine
              which parameters are required.

        Re 737NG: The ARINC 429 recorded spoiler positions 4 & 9 are used as
        these have a consistent scaling wheras the synchro sourced 3 & 10
        positions have a scaling that changes with short field option.
        '''
        family_name = family.value if family else None
        return family_name and (
            family_name == 'B737-NG' and (
                'Spoiler (4)' in available and
                'Spoiler (9)' in available
            ) or
            family_name in ['B737-Classic', 'A319', 'A320', 'A321'] and (
                'Spoiler (2)' in available and
                'Spoiler (7)' in available
            ) or
            family_name == 'B787' and (
                'Spoiler (1)' in available and
                'Spoiler (14)' in available
            ) or
            family_name in ['G-V', 'Learjet', 'A300'] and all_of((
                'Spoiler (L)',
                'Spoiler (R)'),
                available
            ) or
            family_name in ['CRJ 900', 'CL-600'] and all_of((
                'Spoiler (L) Inboard',
                'Spoiler (L) Outboard',
                'Spoiler (R) Inboard',
                'Spoiler (R) Outboard'),
                available
            )
        )

    def merge_spoiler(self, spoiler_a, spoiler_b):
        '''
        We indicate the angle of the lower of the two raised spoilers, as
        this represents the drag element. Differential deployment is used to
        augments roll control, so the higher of the two spoilers is relating
        to roll control. Small values are ignored as these arise from control
        trim settings.
        '''
        assert spoiler_a.frequency == spoiler_b.frequency, \
               "Cannot merge Spoilers of differing frequencies"
        self.frequency = spoiler_a.frequency
        self.offset = (spoiler_a.offset + spoiler_b.offset) / 2.0
        array = np.ma.minimum(spoiler_a.array, spoiler_b.array)
        # Force small angles to indicate zero:
        self.array = np.ma.where(array < 10.0, 0.0, array)

    def derive(self,
               spoiler_1=P('Spoiler (1)'),
               spoiler_2=P('Spoiler (2)'),
               spoiler_4=P('Spoiler (4)'),
               spoiler_7=P('Spoiler (7)'),
               spoiler_9=P('Spoiler (9)'),
               spoiler_14=P('Spoiler (14)'),
               spoiler_L=P('Spoiler (L)'),
               spoiler_R=P('Spoiler (R)'),
               spoiler_LI=P('Spoiler (L) Inboard'),
               spoiler_LO=P('Spoiler (L) Outboard'),
               spoiler_RI=P('Spoiler (R) Inboard'),
               spoiler_RO=P('Spoiler (R) Outboard'),
               family=A('Family'),
               ):

        family_name = family.value

        if family_name == 'B737-Classic':
            self.merge_spoiler(spoiler_4, spoiler_9)
            
        elif family_name in ['B737-NG', 'A319', 'A320', 'A321']:
            self.merge_spoiler(spoiler_2, spoiler_7)

        elif family_name == 'B787':
            self.merge_spoiler(spoiler_1, spoiler_14)

        elif family_name in ['G-V', 'Learjet', 'A300']:
            self.merge_spoiler(spoiler_L, spoiler_R)

        elif family_name in ['CRJ 900', 'CL-600']:
            # First blend inboard and outboard, then merge
            spoiler_L = DerivedParameterNode(
                'Spoiler (L)', *blend_two_parameters(spoiler_LI, spoiler_LO))
            spoiler_R = DerivedParameterNode(
                'Spoiler (R)', *blend_two_parameters(spoiler_RI, spoiler_RO))
            self.merge_spoiler(spoiler_L, spoiler_R)

        else:
            raise DataFrameError(self.name, family_name)


class SpeedbrakeHandle(DerivedParameterNode):
    '''
    '''

    units = ut.DEGREE

    @classmethod
    def can_operate(cls, available):
        return any_of((
            'Speedbrake Handle (L)',
            'Speedbrake Handle (R)',
            'Speedbrake Handle (C)'
        ), available)

    def derive(self,
               sbh_l=P('Speedbrake Handle (L)'),
               sbh_r=P('Speedbrake Handle (R)'),
               sbh_c=P('Speedbrake Handle (C)')):

        available = [par for par in [sbh_l, sbh_r, sbh_c] if par]
        if len(available) > 1:
            self.array = blend_parameters(
                available, self.offset, self.frequency)
        elif len(available) == 1:
            self.array = available[0]


class ApproachRange(DerivedParameterNode):
    '''
    This is the range to the touchdown point for both ILS and visual
    approaches including go-arounds. The reference point is the ILS Localizer
    antenna where the runway is so equipped, or the end of the runway where
    no ILS is available.

    The array is masked where no data has been computed, and provides
    measurements in metres from the reference point where the aircraft is on
    an approach.
    '''

    units = ut.METER

    @classmethod
    def can_operate(cls, available):
        return all_of((
                    'Airspeed True',
                    'Altitude AAL',
                    'Approach Information'), available) \
                       and any_of(('Heading True', 'Track True', 'Track',
                                   'Heading'), available)

    def derive(self, gspd=P('Groundspeed'),
               glide=P('ILS Glideslope'),
               trk_mag=P('Track'),
               trk_true=P('Track True'),
               hdg_mag=P('Heading'),
               hdg_true=P('Heading True'),
               tas=P('Airspeed True'),
               alt_aal=P('Altitude AAL'),
               approaches=App('Approach Information'),
               ):
        app_range = np_ma_masked_zeros_like(alt_aal.array)

        for approach in approaches:
            # We are going to reference the approach to a runway touchdown
            # point. Without that it's pretty meaningless, so give up now.
            runway = approach.runway
            if not runway:
                continue

            # Retrieve the approach slice
            this_app_slice = approach.slice

            # Let's use the best available information for this approach
            if trk_true and np.ma.count(trk_true.array[this_app_slice]):
                hdg = trk_true
                magnetic = False
            elif trk_mag and np.ma.count(trk_mag.array[this_app_slice]):
                hdg = trk_mag
                magnetic = True
            elif hdg_true and np.ma.count(hdg_true.array[this_app_slice]):
                hdg = hdg_true
                magnetic = False
            else:
                hdg = hdg_mag
                magnetic = True

            kwargs = {'runway': runway}
            
            if magnetic:
                try:
                    # If magnetic heading is being used get magnetic heading
                    # of runway
                    kwargs = {'heading': runway['magnetic_heading']}
                except KeyError:
                    # If magnetic heading is not know for runway fallback to
                    # true heading
                    pass

            # What is the heading with respect to the runway centreline for this approach?
            off_cl = runway_deviation(hdg.array[this_app_slice], **kwargs)

            # Use recorded groundspeed where available, otherwise
            # estimate range using true airspeed. This is because there
            # are aircraft which record ILS but not groundspeed data. In
            # either case the speed is referenced to the runway heading
            # in case of large deviations on the approach or runway.
            if gspd:
                speed = gspd.array[this_app_slice] * \
                    np.cos(np.radians(off_cl))
                freq = gspd.frequency
            
            if not gspd or not np.ma.count(speed):
                speed = tas.array[this_app_slice] * \
                    np.cos(np.radians(off_cl))
                freq = tas.frequency

            # Estimate range by integrating back from zero at the end of the
            # phase to high range values at the start of the phase.
            spd_repaired = repair_mask(speed, repair_duration=None,
                                       extrapolate=True)
            app_range[this_app_slice] = integrate(spd_repaired, freq,
                                                  scale=KTS_TO_MPS,
                                                  extend=True,
                                                  direction='reverse')
           
            _, app_slices = slices_between(alt_aal.array[this_app_slice],
                                           100, 500)
            # Computed locally, so app_slices do not need rescaling.
            if len(app_slices) != 1:
                self.info(
                    'Altitude AAL is not between 100-500 ft during an '
                    'approach slice. %s will not be calculated for this '
                    'section.', self.name)
                continue

            # reg_slice is the slice of data over which we will apply a
            # regression process to identify the touchdown point from the
            # height and distance arrays.
            reg_slice = shift_slice(app_slices[0], this_app_slice.start)
            
            gs_est = approach.gs_est
            if gs_est:
                # Compute best fit glidepath. The term (1-0.13 x glideslope
                # deviation) caters for the aircraft deviating from the
                # planned flightpath. 1 dot low is about 7% of a 3 degree
                # glidepath. Not precise, but adequate accuracy for the small
                # error we are correcting for here, and empyrically checked.
                corr, slope, offset = coreg(app_range[reg_slice],
                    alt_aal.array[reg_slice] * (1 - 0.13 * glide.array[reg_slice]))
                # This should correlate very well, and any drop in this is a
                # sign of problems elsewhere.
                if corr < 0.995:
                    self.warning('Low convergence in computing ILS '
                                 'glideslope offset.')
                    
                # We can be sure there is a glideslope antenna because we
                # captured the glidepath.
                try:
                    # Reference to the localizer as it is an ILS approach.
                    extend = runway_distances(runway)[1]  # gs_2_loc
                except (KeyError, TypeError):
                    # If ILS antennae coordinates not known, substitute the
                    # touchdown point 1000ft from start of runway
                    extend = runway_length(runway) - 1000 / METRES_TO_FEET
            
            else:
                # Just work off the height data assuming the pilot was aiming
                # to touchdown close to the glideslope antenna (for a visual
                # approach to an ILS-equipped runway) or at the touchdown
                # zone if no ILS glidepath is installed.
                corr, slope, offset = coreg(app_range[reg_slice],
                                            alt_aal.array[reg_slice])
                # This should still correlate pretty well, though not quite
                # as well as for a directed approach.
                if corr < 0.990:
                    self.warning('Low convergence in computing visual '
                                 'approach path offset.')
                    
                # If we have a glideslope antenna position, use this as the pilot will normally land abeam the antenna.
                try:
                    # Reference to the end of the runway as it is treated as a visual approach later on.
                    start_2_loc, gs_2_loc, end_2_loc, pgs_lat, pgs_lon = \
                        runway_distances(runway)
                    extend = gs_2_loc - end_2_loc
                except (KeyError, TypeError):
                    # If no ILS antennae, put the touchdown point 1000ft from start of runway
                    extend = runway_length(runway) - 1000 / METRES_TO_FEET

            ## This plot code allows the actual flightpath and regression line
            ## to be viewed in case of concern about the performance of the
            ## algorithm.
            ##import matplotlib.pyplot as plt
            ##x1=app_range[gs_est.start:this_app_slice.stop]
            ##y1=alt_aal.array[gs_est.start:this_app_slice.stop]
            ##x2=app_range[gs_est]
            ##y2=alt_aal.array[gs_est] * (1-0.13*glide.array[gs_est])
            ##xnew = np.linspace(np.min(x2),np.max(x2),num=2)
            ##ynew = (xnew - offset)/slope
            ##plt.plot(x1,y1,'-',x2,y2,'-',xnew,ynew,'-')
            ##plt.show()


            # Shift the values in this approach so that the range = 0 at
            # 0ft on the projected ILS or approach slope.
            app_range[this_app_slice] += extend - offset

        self.array = app_range


################################################################################


class VOR1Frequency(DerivedParameterNode):
    '''
    Extraction of VOR tuned frequencies from receiver (1).
    '''

    name = 'VOR (1) Frequency'
    units = ut.MHZ

    def derive(self, f=P('ILS-VOR (1) Frequency')):
        self.array = filter_vor_ils_frequencies(f.array, 'VOR')


class VOR2Frequency(DerivedParameterNode):
    '''
    Extraction of VOR tuned frequencies from receiver (1).
    '''

    name = 'VOR (2) Frequency'
    units = ut.MHZ

    def derive(self, f=P('ILS-VOR (2) Frequency')):
        self.array = filter_vor_ils_frequencies(f.array, 'VOR')

class WindSpeed(DerivedParameterNode):
    '''
    Required for Embraer 135-145 Data Frame
    '''

    align = False
    units = ut.KT

    def derive(self, wind_1=P('Wind Speed (1)'), wind_2=P('Wind Speed (2)')):
        self.array, self.frequency, self.offset = \
            blend_two_parameters(wind_1, wind_2)


class WindDirectionTrue(DerivedParameterNode):
    '''
    Compensates for magnetic variation, which will have been computed
    previously.
    '''

    units = ut.DEGREE
    
    @classmethod
    def can_operate(cls, available):
        return 'Wind Direction' in available and \
               any_of(('Magnetic Variation From Runway', 'Magnetic Variation'),
                      available)
        
    def derive(self, wind=P('Wind Direction'),
               rwy_var=P('Magnetic Variation From Runway'),
               mag_var=P('Magnetic Variation')):
        if rwy_var and np.ma.count(rwy_var.array):
            # use this in preference
            var = rwy_var.array
        else:
            var = mag_var.array
        self.array = (wind.array + var) % 360.0


class WindDirection(DerivedParameterNode):
    '''
    Either combines two separate Wind Direction parameters.
    The Embraer 135-145 data frame includes two sources.
    '''
    
    align = False
    units = ut.DEGREE
    
    @classmethod
    def can_operate(cls, available):
        return (('Wind Direction (1)' in available or
                 'Wind Direction (2)' in available) or
                ('Wind Direction True' in available and 
                 'Magnetic Variation' in available))
    
    def derive(self, wind_1=P('Wind Direction (1)'),
               wind_2=P('Wind Direction (2)'),
               wind_true=P('Wind Direction True'),
               mag_var=P('Magnetic Variation')):
        
        if wind_1 or wind_2:
            self.array, self.frequency, self.offset = \
                blend_two_parameters(wind_1, wind_2)
        else:
            self.frequency = wind_true.frequency
            self.offset = wind_true.offset
            self.array = (wind_true.array - align(mag_var, wind_true)) % 360.0


class WheelSpeedLeft(DerivedParameterNode):
    '''
    Merge the various recorded wheel speed signals from the left hand bogie.
    '''

    name = 'Wheel Speed (L)'
    align = False
    units = ut.METER_S

    @classmethod
    def can_operate(cls, available):
        return 'Wheel Speed (L) (1)' in available
    
    def derive(self, ws_1=P('Wheel Speed (L) (1)'), ws_2=P('Wheel Speed (L) (2)'),
               ws_3=P('Wheel Speed (L) (3)'), ws_4=P('Wheel Speed (L) (4)')):
        sources = [ws_1, ws_2, ws_3, ws_4]
        self.offset = 0.0
        self.frequency = 4.0
        self.array = blend_parameters(sources, self.offset, self.frequency)


class WheelSpeedRight(DerivedParameterNode):
    '''
    Merge the various recorded wheel speed signals from the right hand bogie.
    '''

    name = 'Wheel Speed (R)'
    align = False
    units = ut.METER_S
    
    @classmethod
    def can_operate(cls, available):
        return 'Wheel Speed (R) (1)' in available

    def derive(self, ws_1=P('Wheel Speed (R) (1)'), ws_2=P('Wheel Speed (R) (2)'),
               ws_3=P('Wheel Speed (R) (3)'), ws_4=P('Wheel Speed (R) (4)')):
        sources = [ws_1, ws_2, ws_3, ws_4]
        self.offset = 0.0
        self.frequency = 4.0
        self.array = blend_parameters(sources, self.offset, self.frequency)


class WheelSpeed(DerivedParameterNode):
    '''
    Merge Left and Right wheel speeds.
    
    Q: Should wheel speed Centre (C) be merged too?
    '''

    align = False
    units = ut.METER_S
    
    def derive(self, ws_l=P('Wheel Speed (L)'), ws_r=P('Wheel Speed (R)')):
        self.array, self.frequency, self.offset = \
            blend_two_parameters(ws_l, ws_r)


class TrackContinuous(DerivedParameterNode):
    '''
    Magnetic Track Heading Continuous of the Aircraft by adding Drift from track
    to the aircraft Heading.
    '''

    units = ut.DEGREE
    
    def derive(self, heading=P('Heading Continuous'), drift=P('Drift')):
        #Note: drift is to the right of heading, so: Track = Heading + Drift
        self.array = heading.array + drift.array


class Track(DerivedParameterNode):
    '''
    Magnetic Track Heading of the Aircraft by adding Drift from track to the
    aircraft Heading.

    Range 0 to 360
    '''

    units = ut.DEGREE

    def derive(self, track=P('Track Continuous')):
        self.array = track.array % 360


class TrackTrueContinuous(DerivedParameterNode):
    '''
    True Track Heading Continuous of the Aircraft by adding Drift from track to
    the aircraft Heading.
    '''

    units = ut.DEGREE
    
    def derive(self, heading=P('Heading True Continuous'), drift=P('Drift')):
        #Note: drift is to the right of heading, so: Track = Heading + Drift
        self.array = heading.array + drift.array


class TrackTrue(DerivedParameterNode):
    '''
    True Track Heading of the Aircraft by adding Drift from track to the
    aircraft Heading.

    Range 0 to 360
    '''

    units = ut.DEGREE

    def derive(self, track_true=P('Track True Continuous')):
        self.array = track_true.array % 360


class TrackDeviationFromRunway(DerivedParameterNode):
    '''
    Difference from the aircraft's Track angle and that of the Runway
    centreline. Measured during Takeoff and Approach phases.

    Based on Track True angle in order to avoid complications with magnetic
    deviation values recorded at airports. The deviation from runway centre
    line would be the same whether the calculation is based on Magnetic or
    True measurements.
    '''

    # force offset for approach slice start consistency
    align_frequency = 1
    align_offset = 0
    units = ut.DEGREE

    @classmethod
    def can_operate(cls, available):
        return any_of(('Approach Information', 'FDR Takeoff Runway'), available) \
               and any_of(('Track Continuous', 'Track True Continuous'), available)

    def _track_deviation(self, array, _slice, rwy, magnetic=False):
        if magnetic:
            try:
                # If magnetic heading is being used get magnetic heading
                # of runway
                self.array[_slice] = runway_deviation(
                     array[_slice], heading=rwy['magnetic_heading'])
                return
            except KeyError:
                # If magnetic heading is not know for runway fallback to
                # true heading
                pass
        try:
            self.array[_slice] = runway_deviation(array[_slice], runway=rwy)
        except ValueError:
            # could not determine runway information
            return

    def derive(self, track_true=P('Track True Continuous'),
               track_mag=P('Track Continuous'),
               takeoff=S('Takeoff'),
               to_rwy=A('FDR Takeoff Runway'),
               apps=App('Approach Information')):
        
        if track_true:
            magnetic = False
            track = track_true
        else:
            magnetic = True
            track = track_mag

        self.array = np_ma_masked_zeros_like(track.array)

        for app in apps:
            if not app.runway:
                self.warning("Cannot calculate TrackDeviationFromRunway for "
                             "approach as there is no runway.")
                continue
            self._track_deviation(track.array, app.slice, app.runway, magnetic)

        if to_rwy:
            self._track_deviation(track.array, takeoff[0].slice, to_rwy.value,
                                  magnetic)





class ElevatorActuatorMismatch(DerivedParameterNode):
    '''
    An incident focused attention on mismatch between the elevator actuator
    and surface. This parameter is designed to measure the mismatch which
    should never be large, and from which we may be able to predict actuator
    malfunctions.
    '''

    units = ut.DEGREE

    def derive(self, elevator=P('Elevator'), 
               ap=M('AP Engaged'), 
               fcc=M('FCC Local Limited Master'),
               left=P('Elevator (L) Actuator'), 
               right=P('Elevator (R) Actuator')):
        
        scaling = 1/2.6 # 737 elevator specific at this time
        
        fcc_l = np.ma.where(fcc.array == 'FCC (L)', 1, 0)
        fcc_r = np.ma.where(fcc.array == 'FCC (R)', 1, 0)
        
        amm = actuator_mismatch(ap.array.raw, 
                                fcc_l,
                                fcc_r,
                                left.array,
                                right.array,
                                elevator.array,
                                scaling,
                                self.frequency)
        
        self.array = amm


class VMOLookup(DerivedParameterNode):
    '''
    Maximum operating limit speed.
    '''

    name = 'VMO Lookup'
    units = ut.KT

    @classmethod
    def can_operate(cls, available, model=A('Model'), series=A('Series'), family=A('Family')):

        if not all_of(('Altitude STD', 'Model', 'Series', 'Family'), available):
            False

        try:
            at.get_max_speed_table(model.value, series.value, family.value)
        except KeyError:
            cls.warning("No VMO/MMO table available for '%s', '%s', '%s'.",
                        model.value, series.value, family.value)
            return False

        return True

    def derive(self, alt_std=P('Altitude STD'),
               model=A('Model'), series=A('Series'), family=A('Family')):

        table = at.get_max_speed_table(model.value, series.value, family.value)
        self.array = table.get_vmo_array(alt_std.array)


class MMOLookup(DerivedParameterNode):
    '''
    Maximum operating limit Mach.
    '''

    name = 'MMO Lookup'
    units = ut.MACH

    @classmethod
    def can_operate(cls, available, model=A('Model'), series=A('Series'), family=A('Family')):

        if not all_of(('Altitude STD', 'Model', 'Series', 'Family'), available):
            False

        try:
            at.get_max_speed_table(model.value, series.value, family.value)
        except KeyError:
            cls.warning("No VMO/MMO table available for '%s', '%s', '%s'.",
                        model.value, series.value, family.value)
            return False

        return True

    def derive(self, alt_std=P('Altitude STD'),
               model=A('Model'), series=A('Series'), family=A('Family')):

        table = at.get_max_speed_table(model.value, series.value, family.value)
        self.array = table.get_mmo_array(alt_std.array)<|MERGE_RESOLUTION|>--- conflicted
+++ resolved
@@ -4836,12 +4836,7 @@
                lat_lift=KPV('Latitude At Liftoff'),
                lon_lift=KPV('Longitude At Liftoff'),
                lat_land=KPV('Latitude At Touchdown'),
-<<<<<<< HEAD
                lon_land=KPV('Longitude At Touchdown')):
-=======
-               lon_land=KPV('Longitude At Touchdown'),
-               ):
->>>>>>> 439f3b29
 
         if lat and lon:
             """
@@ -4889,12 +4884,7 @@
                lat_lift=KPV('Latitude At Liftoff'),
                lon_lift=KPV('Longitude At Liftoff'),
                lat_land=KPV('Latitude At Touchdown'),
-<<<<<<< HEAD
                lon_land=KPV('Longitude At Touchdown')):
-=======
-               lon_land=KPV('Longitude At Touchdown'),
-               ):
->>>>>>> 439f3b29
 
         if lat and lon:
             self.array = self._smooth_coordinates(lat, lon)
