import logging
import numpy as np

from analysis_engine.node import A, DerivedParameterNode, KTI, P, S

from analysis_engine.library import (bearings_and_distances,
                                     blend_alternate_sensors,
                                     blend_two_parameters,
                                     first_order_lag,
                                     first_order_washout,
                                     hysteresis,
                                     index_at_value,
                                     index_of_datetime,
                                     integrate,
                                     interleave,
                                     is_slice_within_slice,
                                     latitudes_and_longitudes,
                                     merge_sources,
                                     rate_of_change, 
                                     repair_mask,
                                     rms_noise,
                                     smooth_track,
                                     straighten_headings,
                                     vstack_params)

from settings import (AZ_WASHOUT_TC,
                      AT_WASHOUT_TC,
                      GROUNDSPEED_LAG_TC,
                      HYSTERESIS_FPALT,
                      HYSTERESIS_FPALT_CCD,
                      HYSTERESIS_FPIAS,
                      HYSTERESIS_FP_RAD_ALT,
                      HYSTERESIS_FPROC,
                      GRAVITY_IMPERIAL,
                      GRAVITY_METRIC,
                      KTS_TO_FPS,
                      KTS_TO_MPS,
                      RATE_OF_CLIMB_LAG_TC
                      )

#-------------------------------------------------------------------------------
# Derived Parameters


# Q: What do we do about accessing KTIs - params['a kti class name'] is a list of kti's
#   - could have a helper - filter_for('kti_name', take_max=True) # and possibly take_first, take_min, take_last??

# Q: Accessing information like ORIGIN / DESTINATION

# Q: What about V2 Vref etc?


class AccelerationVertical(DerivedParameterNode):
    def derive(self, acc_norm=P('Acceleration Normal'), 
               acc_lat=P('Acceleration Lateral'), 
               acc_long=P('Acceleration Longitudinal'), 
               pitch=P('Pitch'), roll=P('Roll')):
        """
        Resolution of three accelerations to compute the vertical
        acceleration (perpendicular to the earth surface). Result is in g,
        retaining the 1.0 datum and positive upwards.
        """
        # Simple Numpy algorithm working on masked arrays
        pitch_rad = np.radians(pitch.array)
        roll_rad = np.radians(roll.array)
        resolved_in_roll = acc_norm.array*np.ma.cos(roll_rad)\
            - acc_lat.array * np.ma.sin(roll_rad)
        self.array = resolved_in_roll * np.ma.cos(pitch_rad) \
                     + acc_long.array * np.ma.sin(pitch_rad)
        

class AccelerationForwards(DerivedParameterNode):
    def derive(self, acc_norm=P('Acceleration Normal'), 
               acc_long=P('Acceleration Longitudinal'), 
               pitch=P('Pitch')):
        """
        Resolution of three body axis accelerations to compute the forward
        acceleration, that is, in the direction of the aircraft centreline
        when projected onto the earth's surface. Forwards = +ve
        """
        # Simple Numpy algorithm working on masked arrays
        pitch_rad = np.radians(pitch.array)
        self.array = acc_long.array * np.cos(pitch_rad)\
                     - acc_norm.array * np.sin(pitch_rad)


class AccelerationAcrossTrack(DerivedParameterNode):
    def derive(self, acc_fwd=P('Acceleration Forwards'),
               acc_side=P('Acceleration Sideways'),
               drift=P('Drift')):
        """
        The forward and sideways ground-referenced accelerations are resolved
        into along track and across track coordinates in preparation for
        groundspeed computations.
        """
        drift_rad = np.radians(drift.array)
        self.array = acc_side.array * np.cos(drift_rad)\
            - acc_fwd.array * np.sin(drift_rad)


##class     name = 'Airspeed Minus V2 400 To 1500 Ft Min'
class AccelerationAlongTrack(DerivedParameterNode):
    def derive(self, acc_fwd=P('Acceleration Forwards'), 
               acc_side=P('Acceleration Sideways'), 
               drift=P('Drift')):
        """
        The forward and sideways ground-referenced accelerations are resolved
        into along track and across track coordinates in preparation for
        groundspeed computations.
        """
        drift_rad = np.radians(drift.array)
        self.array = acc_fwd.array * np.cos(drift_rad)\
                     + acc_side.array * np.sin(drift_rad)


class AccelerationSideways(DerivedParameterNode):
    def derive(self, acc_norm=P('Acceleration Normal'), 
               acc_lat=P('Acceleration Lateral'),
               acc_long=P('Acceleration Longitudinal'), 
               pitch=P('Pitch'), roll=P('Roll')):
        """
        Resolution of three body axis accelerations to compute the lateral
        acceleration, that is, in the direction perpendicular to the aircraft centreline
        when projected onto the earth's surface. Right = +ve.
        """
        pitch_rad = np.radians(pitch.array)
        roll_rad = np.radians(roll.array)
        # Simple Numpy algorithm working on masked arrays
        resolved_in_pitch = acc_long.array * np.sin(pitch_rad) \
                            + acc_norm.array * np.cos(pitch_rad)
        self.array = resolved_in_pitch * np.sin(roll_rad) \
                     + acc_lat.array * np.cos(roll_rad)

"""
-------------------------------------------------------------------------------
Superceded by Truck and Trailer analysis of airspeed during takeoff and landing
-------------------------------------------------------------------------------
class AccelerationForwardsForFlightPhases(DerivedParameterNode):
    # List the minimum acceptable parameters here
    @classmethod
    def can_operate(cls, available):
        if 'Airspeed' in available:
            return True
        elif 'Acceleration Longitudinal' in available:
            return True
        else:
            return False
        
    # List the optimal parameter set here
    def derive(self, acc_long=P('Acceleration Longitudinal'),
               airspeed=P('Airspeed')):
        '''
        Acceleration or deceleration on the runway is used to identify the
        runway heading. For the Hercules aircraft there is no longitudinal
        accelerometer, so rate of change of airspeed is used instead.
        '''
        if not acc_long: #  TODO: remove this inversion. Herc testing only.
            self.array = repair_mask(acc_long.array)
        else:
            '''
            This calculation is included for the few aircraft that do not
            have a longitudinal accelerometer installed, so we can identify
            acceleration or deceleration on the runway.
            '''
            # TODO: Remove float from line below
            aspd = P('Aspd',array=repair_mask(np.ma.array(airspeed.array.data, dtype='float')),frequency=airspeed.frequency)
            # Tacky smoothing to see how it works. TODO fix !
            roc_aspd = rate_of_change(aspd,1.5) * KTS_TO_FPS/GRAVITY
            self.array =  roc_aspd 
-------------------------------------------------------------------------------
Superceded by Truck and Trailer analysis of airspeed during takeoff and landing
-------------------------------------------------------------------------------
"""
            

class AirspeedForFlightPhases(DerivedParameterNode):
    def derive(self, airspeed=P('Airspeed')):
        self.array = hysteresis(airspeed.array, HYSTERESIS_FPIAS)


class AirspeedMinusV2(DerivedParameterNode):
    #TODO: TESTS
    def derive(self, airspeed=P('Airspeed'), v2=P('V2')):
        self.array = airspeed.array - v2.array

class AirspeedMinusVref(DerivedParameterNode):
    #TODO: TESTS
    def derive(self, airspeed=P('Airspeed'), vref=P('Vref')):
        self.array = airspeed.array - vref.array


class AirspeedTrue(DerivedParameterNode):
    #dependencies = ['SAT', 'VMO', 'MMO', 'Indicated Airspeed', 'Altitude QNH']
    # TODO: Move required dependencies from old format above to derive kwargs.
    def derive(self, ias = P('Airspeed'),
               alt_std = P('Altitude STD'),
               sat = P('SAT')):
        return NotImplemented
    

class AltitudeAAL(DerivedParameterNode):
    name = "Altitude AAL"
    """
    This is the main altitude measure used during analysis. Where radio
    altimeter data is available, this is used for altitudes up to 100ft and
    thereafter the pressure altitude signal is used. The two are "joined"
    together at the sample above 100ft in the climb or descent as
    appropriate. Once joined, the altitude signal is inertially smoothed to
    provide accurate short term signals at the sample rate of the Rate of
    Climb parameter, and this also reduces any "join" effect at the signal
    transition.
    
    If no radio altitude signal is available, the simple measure
    "Altitude AAL For Flight Phases" is used instead, which provides perfecly
    workable solutions except that it tends to dip below the runway at
    takeoff and landing.
    """
    
    @classmethod
    def can_operate(cls, available):
<<<<<<< HEAD
        # List the minimum required parameters. If 'Altitude Radio For Flight
        # Phases' is available, that's a bonus and we will use it, but it is
        # not required.
        return 'Altitude AAL For Flight Phases' in available
    """
    name = "Altitude AAL"
    units = 'ft'
=======
        if 'Altitude AAL For Flight Phases' in available:
            return True
        else:
            return False
    
>>>>>>> b450dd80
    def derive(self, roc = P('Rate Of Climb'),
               alt_aal_4fp = P('Altitude AAL For Flight Phases'),
               alt_std = P('Altitude STD'),
               alt_rad = P('Altitude Radio'),
               fast = S('Fast')):

        if alt_rad:
            # Initialise the array to zero, so that the altitude above the airfield
            # will be 0ft when the aircraft cannot be airborne.
            alt_aal = np.ma.masked_all_like(alt_std.array)
            
            for speedy in fast:
                # Populate the array with Altitude Radio data from one runway
                # to the next.
                alt_aal[speedy.slice] = np.ma.copy(alt_rad.array[speedy.slice])

                # Now look where the aircraft passed through 100ft Alt_Rad
                highs = np.ma.clump_unmasked(np.ma.masked_less
                                             (alt_rad.array[speedy.slice],100))
                
                # For each segment like this (allowing for touch and go's)
                for high in highs:
                    
                    # TODO: Allow for touch and go's (i.e. end indexes should refer to possible touch and gos.
                    
                    # Find the highest point, where we'll put the "step"
                    peak = np.ma.argmax(alt_std.array[speedy.slice][high])

                    # We want to make the climb data join just above 100ft
                    dh_climb = alt_rad.array[speedy.slice][high][0] - \
                        alt_std.array[speedy.slice][high][0]

                    # Shift the pressure altitude data with this adjustment
                    alt_aal.data[speedy.slice][high][0:peak] = \
                        alt_std.array.data[speedy.slice][high][0:peak] + dh_climb
                    alt_aal.mask[speedy.slice][high][0:peak] = \
                        np.ma.getmaskarray(alt_std.array)[speedy.slice][high][0:peak]

                    # ...and do the same on the way down...
                    dh_descend = alt_rad.array[speedy.slice][high][-1] - \
                        alt_std.array[speedy.slice][high][-1]

                    alt_aal.data[speedy.slice][high][peak:] = \
                        alt_std.array[speedy.slice][high][peak:] + dh_descend
                    alt_aal.mask[speedy.slice][high][peak:] = \
                        np.ma.getmaskarray(alt_std.array)[speedy.slice][high][peak:]
                
                # Use the complementary smoothing approach
                alt_aal_lag = first_order_lag(alt_aal[speedy.slice],
                                              RATE_OF_CLIMB_LAG_TC, roc.hz)
                
                roc_lag = first_order_lag(roc.array[speedy.slice],RATE_OF_CLIMB_LAG_TC, roc.hz,
                                          gain=RATE_OF_CLIMB_LAG_TC/60.0)
    
                alt_aal[speedy.slice] = (alt_aal_lag + roc_lag)
                
            self.array = alt_aal
            
        else:
            self.array = np.ma.copy(alt_aal_4fp.array) 

    
class AltitudeAALForFlightPhases(DerivedParameterNode):
    name = 'Altitude AAL For Flight Phases'
    units = 'ft'
    # This crude parameter is used for flight phase determination,
    # and only uses airspeed and pressure altitude for robustness.
    def derive(self, alt_std=P('Altitude STD'), fast=S('Fast')):
        
        # Initialise the array to zero, so that the altitude above the airfield
        # will be 0ft when the aircraft cannot be airborne.
        self.array = np.ma.masked_all_like(alt_std.array)
        
        altitude = repair_mask(alt_std.array) # Remove small sections of corrupt data
        for speedy in fast:
            begin = max(0, speedy.slice.start - 1)
            end = min(speedy.slice.stop, len(altitude)-1)
            peak = np.ma.argmax(altitude[speedy.slice])
            top = begin+peak+1
            # We override any negative altitude variations that occur at
            # takeoff or landing rotations. This parameter is only used for
            # flight phase determination so it is important that it behaves
            # in a predictable manner.
            self.array[begin:top] = np.ma.maximum(0.0,altitude[begin:top]-altitude[begin])
            self.array[top:end+1] = np.ma.maximum(0.0,altitude[top:end+1]-altitude[end])
    
    
class AltitudeForClimbCruiseDescent(DerivedParameterNode):
    units = 'ft'
    def derive(self, alt_std=P('Altitude STD')):
        self.array = hysteresis(alt_std.array, HYSTERESIS_FPALT_CCD)
    
    
class AltitudeForFlightPhases(DerivedParameterNode):
    units = 'ft'
    def derive(self, alt_std=P('Altitude STD')):
        self.array = hysteresis(repair_mask(alt_std.array), HYSTERESIS_FPALT)
    

# Q: Which of the two following AltitudeRadio's are correct?
class AltitudeRadio(DerivedParameterNode):
    """
    This function allows for the distance between the radio altimeter antenna
    and the main wheels of the undercarriage.

    The parameter raa_to_gear is measured in feet and is positive if the
    antenna is forward of the mainwheels.
    """
    units = 'ft'
    def derive(self, alt_rad=P('Altitude Radio'), pitch=P('Pitch'),
               main_gear_to_alt_rad=A('Main Gear To Altitude Radio')):
        # Align the pitch attitude samples to the Radio Altimeter samples,
        # ready for combining them.
        pitch_rad = np.radians(pitch.array)
        # Now apply the offset if one has been provided
        self.array = alt_rad.array - np.sin(pitch_rad) * main_gear_to_alt_rad.value


<<<<<<< HEAD
class AltitudeRadio(DerivedParameterNode):
    '''
    Assumes that signal (A) is at twice the frequency of (B) and (C).
    
    Therefore align to first dependency is disabled.
    
    TODO: Make this the 737-3C fram version only and await any fixes needed for other frames.
    
    '''
    align_to_first_dependency = False
    
    def derive(self, source_A=P('Altitude Radio (A)'),
               source_B=P('Altitude Radio (B)'),
               source_C=P('Altitude Radio (C)')):
        
        self.array, self.frequency, self.offset = \
            blend_two_parameters(source_B, source_C)


"""
TODO: Remove when proven to be superfluous
=======
>>>>>>> b450dd80
class AltitudeRadioForFlightPhases(DerivedParameterNode):
    def derive(self, alt_rad=P('Altitude Radio')):
        self.array = hysteresis(repair_mask(alt_rad.array), HYSTERESIS_FP_RAD_ALT)


class AltitudeQNH(DerivedParameterNode):
    name = 'Altitude QNH'
    units = 'ft'
    def derive(self, param=P('Altitude AAL')):
        return NotImplemented


class AltitudeSTD(DerivedParameterNode):
    name = 'Altitude STD'
    units = 'ft'
    @classmethod
    def can_operate(cls, available):
        high_and_low = 'Altitude STD High' in available and \
            'Altitude STD Low' in available
        rough_and_ivv = 'Altitude STD Rough' in available and \
            'Inertial Vertical Speed' in available
        return high_and_low or rough_and_ivv
    
    def _high_and_low(self, alt_std_high, alt_std_low, top=18000, bottom=17000):
        # Create empty array to write to.
        alt_std = np.ma.empty(len(alt_std_high.array))
        alt_std.mask = np.ma.mask_or(alt_std_high.array.mask,
                                     alt_std_low.array.mask)
        difference = top - bottom
        # Create average of high and low. Where average is above crossover,
        # source value from alt_std_high. Where average is below crossover,
        # source value from alt_std_low.
        average = (alt_std_high.array + alt_std_low.array) / 2
        source_from_high = average > top
        alt_std[source_from_high] = alt_std_high.array[source_from_high]
        source_from_low = average < bottom
        alt_std[source_from_low] = alt_std_low.array[source_from_low]
        source_from_high_or_low = np.ma.logical_or(source_from_high,
                                                   source_from_low)
        crossover = np.ma.logical_not(source_from_high_or_low)
        crossover_indices = np.ma.where(crossover)[0]
        high_values = alt_std_high.array[crossover]
        low_values = alt_std_low.array[crossover]
        for index, high_value, low_value in zip(crossover_indices,
                                                high_values,
                                                low_values):
            average_value = average[index]
            high_multiplier = (average_value - bottom) / float(difference)
            low_multiplier = abs(1 - high_multiplier)
            crossover_value = (high_value * high_multiplier) + \
                (low_value * low_multiplier)
            alt_std[index] = crossover_value
        return alt_std
    
    def _rough_and_ivv(self, alt_std_rough, ivv):
        alt_std_with_lag = first_order_lag(alt_std_rough.array, 10,
                                           alt_std_rough.hz)
        mask = np.ma.mask_or(alt_std_with_lag.mask, ivv.array.mask)
        return np.ma.masked_array(alt_std_with_lag + (ivv.array / 60.0),
                                  mask=mask)
    
    def derive(self, alt_std_high=P('Altitude STD High'),
               alt_std_low=P('Altitude STD Low'),
               alt_std_rough=P('Altitude STD Rough'),
               ivv=P('Inertial Vertical Speed')): # Q: Is IVV name correct?
        if alt_std_high and alt_std_low:
            self.array = self._high_and_low(alt_std_high, alt_std_low)
            ##crossover = np.ma.logical_and(average > 17000, average < 18000)
            ##crossover_indices = np.ma.where(crossover)
            ##for crossover_index in crossover_indices:
                
            ##top = 18000
            ##bottom = 17000
            ##av = (alt_std_high + alt_std_low) / 2
            ##ratio = (top - av) / (top - bottom)
            ##if ratio > 1.0:
                ##ratio = 1.0
            ##elif ratio < 0.0:
                ##ratio = 0.0
            ##alt = alt_std_low * ratio + alt_std_high * (1.0 - ratio)
            ##alt_std  = alt_std * 0.8 + alt * 0.2
            
            #146-300 945003 (01) 
            #-------------------
            ##Set the thresholds for changeover from low to high scales.
            #top = 18000
            #bottom = 17000
            #
            #av = (ALT_STD_HIGH + ALT_STD_LOW) /2
            #ratio = (top - av) / (top - bottom)
            #
            #IF (ratio > 1.0) THEN ratio = 1.0 ENDIF
            #IF (ratio < 0.0) THEN ratio = 0.0 ENDIF
            #
            #alt = ALT_STD_LOW * ratio + ALT_STD_HIGH * (1.0 - ratio)
            #
            ## Smoothing to reduce unsightly noise in the signal. DJ
            #ALT_STDC = ALT_STDC * 0.8 + alt * 0.2
        elif alt_std_rough and ivv:
            self.array = self._rough_and_ivv(alt_std_rough, ivv)
            #ALT_STDC = (last_alt_std * 0.9) + (ALT_STD * 0.1) + (IVVR / 60.0)


class AltitudeTail(DerivedParameterNode):
    """
    This function allows for the distance between the radio altimeter antenna
    and the point of the airframe closest to tailscrape.
   
    The parameter gear_to_tail is measured in feet and is the distance from 
    the main gear to the point on the tail most likely to scrape the runway.
    """
    units = 'ft'
    #TODO: Review availability of Attribute "Dist Gear To Tail"
    def derive(self, alt_rad = P('Altitude Radio'), 
               pitch = P('Pitch'),
               dist_gear_to_tail=A('Dist Gear To Tail')):
        # Align the pitch attitude samples to the Radio Altimeter samples,
        # ready for combining them.
        pitch_rad= np.radians(pitch.array)
        # Now apply the offset
        self.array = alt_rad.array - np.sin(pitch_rad) * dist_gear_to_tail.value
        

class ClimbForFlightPhases(DerivedParameterNode):
    #TODO: Optimise with numpy operations
    def derive(self, alt_std=P('Altitude STD'), airs=S('Fast')):
        self.array = np.ma.zeros(len(alt_std.array))
        repair_mask(alt_std.array) # Remove small sections of corrupt data
        for air in airs:
            ax = air.slice
            # Initialise the tracking altitude value
            curr_alt = alt_std.array[ax][0]
            self.array[ax][0] = 0.0
            for count in xrange(1, int(ax.stop - ax.start)):
                if alt_std.array[ax][count] < alt_std.array[ax][count-1]:
                    # Going down, keep track of current altitude
                    curr_alt = alt_std.array[ax][count]
                    self.array[ax][count] = 0.0
                else:
                    self.array[ax][count] = alt_std.array[ax][count] - curr_alt
    
    
class DistanceTravelled(DerivedParameterNode):
    "Distance travelled in Nautical Miles. Calculated using Groundspeed"
    units = 'nm'
    #Q: could be validated using the track flown or distance between origin 
    # and destination
    def derive(self, gspd=P('Groundspeed')):
        return NotImplemented


class DistanceToLanding(DerivedParameterNode):
    units = 'nm'
    # Q: Is this distance to final landing, or distance to each approach
    # destination (i.e. resets once reaches point of go-around)
    def derive(self, dist=P('Distance Travelled'), tdwns=KTI('Touchdown')):
               ##ils_gs=P('Glideslope Deviation'),
               ##ldg=P('LandingAirport')):
        return NotImplemented


class Eng_EGTAvg(DerivedParameterNode):
    #TODO: TEST
    name = "Eng (*) EGT Avg"
    @classmethod
    def can_operate(cls, available):
        # works with any combination of params available
        if any([d in available for d in cls.get_dependency_names()]):
            return True
        
    def derive(self, 
               eng1=P('Eng (1) EGT'),
               eng2=P('Eng (2) EGT'),
               eng3=P('Eng (3) EGT'),
               eng4=P('Eng (4) EGT')):
        engines = vstack_params(eng1, eng2, eng3, eng4)
        self.array = np.ma.average(engines, axis=0)


class Eng_EGTMax(DerivedParameterNode):
    #TODO: TEST
    name = "Eng (*) EGT Max"
    @classmethod
    def can_operate(cls, available):
        # works with any combination of params available
        if any([d in available for d in cls.get_dependency_names()]):
            return True
        
    def derive(self, 
               eng1=P('Eng (1) EGT'),
               eng2=P('Eng (2) EGT'),
               eng3=P('Eng (3) EGT'),
               eng4=P('Eng (4) EGT')):
        eng = vstack_params(eng1, eng2, eng3, eng4)
        self.array = eng.max(axis=0)


class Eng_EGTMin(DerivedParameterNode):
    #TODO: TEST
    name = "Eng (*) EGT Min"
    @classmethod
    def can_operate(cls, available):
        # works with any combination of params available
        if any([d in available for d in cls.get_dependency_names()]):
            return True
        
    def derive(self, 
               eng1=P('Eng (1) EGT'),
               eng2=P('Eng (2) EGT'),
               eng3=P('Eng (3) EGT'),
               eng4=P('Eng (4) EGT')):
        eng = vstack_params(eng1, eng2, eng3, eng4)
        self.array = eng.min(axis=0)


class Eng_EPRMax(DerivedParameterNode):
    #TODO: TEST
    name = "Eng (*) EPR Max"
    @classmethod
    def can_operate(cls, available):
        # works with any combination of params available
        if any([d in available for d in cls.get_dependency_names()]):
            return True
        
    def derive(self, 
               eng1=P('Eng (1) EPR'),
               eng2=P('Eng (2) EPR'),
               eng3=P('Eng (3) EPR'),
               eng4=P('Eng (4) EPR')):
        eng = vstack_params(eng1, eng2, eng3, eng4)
        self.array = eng.max(axis=0)


class Eng_EPRMin(DerivedParameterNode):
    #TODO: TEST
    name = "Eng (*) EPR Min"
    @classmethod
    def can_operate(cls, available):
        # works with any combination of params available
        if any([d in available for d in cls.get_dependency_names()]):
            return True
        
    def derive(self, 
               eng1=P('Eng (1) EPR'),
               eng2=P('Eng (2) EPR'),
               eng3=P('Eng (3) EPR'),
               eng4=P('Eng (4) EPR')):
        eng = vstack_params(eng1, eng2, eng3, eng4)
        self.array = eng.min(axis=0)


class Eng_N1Avg(DerivedParameterNode):
    name = "Eng (*) N1 Avg"
    @classmethod
    def can_operate(cls, available):
        # works with any combination of params available
        if any([d in available for d in cls.get_dependency_names()]):
            return True
    
    def derive(self, 
               eng1=P('Eng (1) N1'),
               eng2=P('Eng (2) N1'),
               eng3=P('Eng (3) N1'),
               eng4=P('Eng (4) N1')):
        engines = vstack_params(eng1, eng2, eng3, eng4)
        self.array = np.ma.average(engines, axis=0)


class Eng_N1Max(DerivedParameterNode):
    name = "Eng (*) N1 Max"
    @classmethod
    def can_operate(cls, available):
        # works with any combination of params available
        if any([d in available for d in cls.get_dependency_names()]):
            return True
    
    def derive(self, 
               eng1=P('Eng (1) N1'),
               eng2=P('Eng (2) N1'),
               eng3=P('Eng (3) N1'),
               eng4=P('Eng (4) N1')):
        engines = vstack_params(eng1, eng2, eng3, eng4)
        self.array = np.ma.max(engines, axis=0)
        
        
class Eng_N1Min(DerivedParameterNode):
    name = "Eng (*) N1 Min"
    @classmethod
    def can_operate(cls, available):
        # works with any combination of params available
        if any([d in available for d in cls.get_dependency_names()]):
            return True
    
    def derive(self, 
               eng1=P('Eng (1) N1'),
               eng2=P('Eng (2) N1'),
               eng3=P('Eng (3) N1'),
               eng4=P('Eng (4) N1')):
        engines = vstack_params(eng1, eng2, eng3, eng4)
        self.array = np.ma.min(engines, axis=0)


class Eng_N2Avg(DerivedParameterNode):
    name = "Eng (*) N2 Avg"
    @classmethod
    def can_operate(cls, available):
        # works with any combination of params available
        if any([d in available for d in cls.get_dependency_names()]):
            return True
        
    def derive(self, 
               eng1=P('Eng (1) N2'),
               eng2=P('Eng (2) N2'),
               eng3=P('Eng (3) N2'),
               eng4=P('Eng (4) N2')):
        engines = vstack_params(eng1, eng2, eng3, eng4)
        self.array = np.ma.average(engines, axis=0)


class Eng_N2Max(DerivedParameterNode):
    #TODO: TEST
    name = "Eng (*) N2 Max"
    @classmethod
    def can_operate(cls, available):
        # works with any combination of params available
        if any([d in available for d in cls.get_dependency_names()]):
            return True
    
    def derive(self, 
               eng1=P('Eng (1) N2'),
               eng2=P('Eng (2) N2'),
               eng3=P('Eng (3) N2'),
               eng4=P('Eng (4) N2')):
        engines = vstack_params(eng1, eng2, eng3, eng4)
        self.array = np.ma.max(engines, axis=0)


class Eng_N2Min(DerivedParameterNode):
    #TODO: TEST
    name = "Eng (*) N2 Min"
    @classmethod
    def can_operate(cls, available):
        # works with any combination of params available
        if any([d in available for d in cls.get_dependency_names()]):
            return True
    
    def derive(self, 
               eng1=P('Eng (1) N2'),
               eng2=P('Eng (2) N2'),
               eng3=P('Eng (3) N2'),
               eng4=P('Eng (4) N2')):
        engines = vstack_params(eng1, eng2, eng3, eng4)
        self.array = np.ma.min(engines, axis=0)


class Eng_OilTempAvg(DerivedParameterNode):
    #TODO: TEST
    name = "Eng (*) Oil Temp Avg"
    @classmethod
    def can_operate(cls, available):
        # works with any combination of params available
        if any([d in available for d in cls.get_dependency_names()]):
            return True
        
    def derive(self, 
               eng1=P('Eng (1) Oil Temp'),
               eng2=P('Eng (2) Oil Temp'),
               eng3=P('Eng (3) Oil Temp'),
               eng4=P('Eng (4) Oil Temp')):
        engines = vstack_params(eng1, eng2, eng3, eng4)
        self.array = np.ma.average(engines, axis=0)
        

class Eng_OilTempMin(DerivedParameterNode):
    #TODO: TEST
    name = "Eng (*) Oil Temp Min"
    @classmethod
    def can_operate(cls, available):
        # works with any combination of params available
        if any([d in available for d in cls.get_dependency_names()]):
            return True
        
    def derive(self, 
               eng1=P('Eng (1) Oil Temp'),
               eng2=P('Eng (2) Oil Temp'),
               eng3=P('Eng (3) Oil Temp'),
               eng4=P('Eng (4) Oil Temp')):
        eng = vstack_params(eng1, eng2, eng3, eng4)
        self.array = eng.min(axis=0)


class Eng_OilTempMax(DerivedParameterNode):
    #TODO: TEST
    name = "Eng (*) Oil Temp Max"
    @classmethod
    def can_operate(cls, available):
        # works with any combination of params available
        if any([d in available for d in cls.get_dependency_names()]):
            return True
        
    def derive(self, 
               eng1=P('Eng (1) Oil Temp'),
               eng2=P('Eng (2) Oil Temp'),
               eng3=P('Eng (3) Oil Temp'),
               eng4=P('Eng (4) Oil Temp')):
        eng = vstack_params(eng1, eng2, eng3, eng4)
        self.array = eng.max(axis=0)


class Eng_OilPressAvg(DerivedParameterNode):
    #TODO: TEST
    name = "Eng (*) Oil Press Avg"
    @classmethod
    def can_operate(cls, available):
        # works with any combination of params available
        if any([d in available for d in cls.get_dependency_names()]):
            return True
        
    def derive(self, 
               eng1=P('Eng (1) Oil Press'),
               eng2=P('Eng (2) Oil Press'),
               eng3=P('Eng (3) Oil Press'),
               eng4=P('Eng (4) Oil Press')):
        engines = vstack_params(eng1, eng2, eng3, eng4)
        self.array = np.ma.average(engines, axis=0)
        
        
class Eng_OilPressMax(DerivedParameterNode):
    #TODO: TEST
    #Q: Press or Pressure?
    name = "Eng (*) Oil Press Max"
    @classmethod
    def can_operate(cls, available):
        # works with any combination of params available
        if any([d in available for d in cls.get_dependency_names()]):
            return True
        
    def derive(self, 
               eng1=P('Eng (1) Oil Press'),
               eng2=P('Eng (2) Oil Press'),
               eng3=P('Eng (3) Oil Press'),
               eng4=P('Eng (4) Oil Press')):
        eng = vstack_params(eng1, eng2, eng3, eng4)
        self.array = eng.max(axis=0)


class Eng_OilPressMin(DerivedParameterNode):
    name = 'Eng (*) Oil Press Min'
    @classmethod
    def can_operate(cls, available):
        # works with any combination of params available
        if any([d in available for d in cls.get_dependency_names()]):
            return True
        
    def derive(self, 
               eng1=P('Eng (1) Oil Press'),
               eng2=P('Eng (2) Oil Press'),
               eng3=P('Eng (3) Oil Press'),
               eng4=P('Eng (4) Oil Press')):
        eng = vstack_params(eng1, eng2, eng3, eng4)
        self.array = eng.min(axis=0)


class Eng_TorqueMin(DerivedParameterNode):
    #TODO: TEST
    name = "Eng (*) Torque Min"
    @classmethod
    def can_operate(cls, available):
        # works with any combination of params available
        if any([d in available for d in cls.get_dependency_names()]):
            return True
        
    def derive(self, 
               eng1=P('Eng (1) Torque'),
               eng2=P('Eng (2) Torque'),
               eng3=P('Eng (3) Torque'),
               eng4=P('Eng (4) Torque')):
        engines = vstack_params(eng1, eng2, eng3, eng4)
        self.array = np.ma.min(engines, axis=0)


class Eng_TorqueMax(DerivedParameterNode):
    #TODO: TEST
    name = "Eng (*) Torque Max"
    @classmethod
    def can_operate(cls, available):
        # works with any combination of params available
        if any([d in available for d in cls.get_dependency_names()]):
            return True
        
    def derive(self, 
               eng1=P('Eng (1) Torque'),
               eng2=P('Eng (2) Torque'),
               eng3=P('Eng (3) Torque'),
               eng4=P('Eng (4) Torque')):
        engines = vstack_params(eng1, eng2, eng3, eng4)
        self.array = np.ma.max(engines, axis=0)


class Eng_VibN1Max(DerivedParameterNode):
    name = 'Eng (*) Vib N1 Max'
    @classmethod
    def can_operate(cls, available):
        # works with any combination of params available
        if any([d in available for d in cls.get_dependency_names()]):
            return True
        
    def derive(self, 
               eng1=P('Eng (1) Vib N1'),
               eng2=P('Eng (2) Vib N1'),
               eng3=P('Eng (3) Vib N1'),
               eng4=P('Eng (4) Vib N1')):
        eng = vstack_params(eng1, eng2, eng3, eng4)
        self.array = eng.max(axis=0)
        
        
class Eng_VibN2Max(DerivedParameterNode):
    name = 'Eng (*) Vib N2 Max'
    @classmethod
    def can_operate(cls, available):
        # works with any combination of params available
        if any([d in available for d in cls.get_dependency_names()]):
            return True
        
    def derive(self, 
               eng1=P('Eng (1) Vib N2'),
               eng2=P('Eng (2) Vib N2'),
               eng3=P('Eng (3) Vib N2'),
               eng4=P('Eng (4) Vib N2')):
        eng = vstack_params(eng1, eng2, eng3, eng4)
        self.array = eng.max(axis=0)


class FuelQty(DerivedParameterNode):
    '''
    May be replaced by an LFL parameter of the same name if available.
    
    Sum of fuel in left, right and middle tanks where available.
    '''
    @classmethod
    def can_operate(cls, available):
        # works with any combination of params available
        if any([d in available for d in cls.get_dependency_names()]):
            return True
    
    def derive(self, 
               fuel_qty1=P('Fuel Qty (1)'),
               fuel_qty2=P('Fuel Qty (2)'),
               fuel_qty3=P('Fuel Qty (3)')):
        # Repair array masks to ensure that the summed values are not too small
        # because they do not include masked values.
        for param in filter(bool, [fuel_qty1, fuel_qty2, fuel_qty3]):
            param.array = repair_mask(param.array)
        stacked_params = vstack_params(fuel_qty1, fuel_qty2, fuel_qty3)
        self.array = np.ma.sum(stacked_params, axis=0)


class FlapStepped(DerivedParameterNode):
    """
    Steps raw Flap angle into chunks.

    common_steps = (0, 5, 10, 15, 20, 35, 40, 45)
    """
    @classmethod
    def can_operate(cls, available):
        if 'Flap' in available:
            return True
        
    def derive(self, flap=P('Flap'), flap_steps=A('Flap Settings')):
        if flap_steps:
            # for the moment, round off to the nearest 5 degrees
            steps = np.ediff1d(flap_steps.value, to_end=[0])/2.0 + flap_steps.value
            flap_stepped = np.zeros_like(flap.array.data)
            low = None
            for level, high in zip(flap_steps.value, steps):
                flap_stepped[(low < flap.array) & (flap.array <= high)] = level
                low = high
            else:
                # all flap values above the last
                flap_stepped[low < flap.array] = level
            self.array = np.ma.array(flap_stepped, mask=flap.array.mask)
        else:
            # round to nearest 5 degrees for the moment
            step = 5.0  # must be a float
            self.array = np.ma.round(flap.array / step) * step
            
    
class SlatStepped(DerivedParameterNode):
    """
    Steps raw Slat angle into chunks.
    """
    def derive(self, flap=P('Slat')):
        return NotImplemented


class GearSelectedDown(DerivedParameterNode):
    # And here is where the nightmare starts.
    # Sometimes recorded
    # Sometimes interpreted from other signals
    # There's no pattern to how this is worked out.
    # For aircraft with a Gear Selected Down parameter let's try this...
    def derive(self, param=P('Gear Selected Down FDR')):
        return NotImplemented


class GearSelectedUp(DerivedParameterNode):
    def derive(self, param=P('Gear Selected Up FDR')):
        pass
    
"""
Not needed for 737-3C Frame
"""
class GroundspeedAlongTrack(DerivedParameterNode):
    # Inertial smoothing provides computation of groundspeed data when the
    # recorded groundspeed is unreliable. For example, during sliding motion
    # on a runway during deceleration. This is not good enough for long
    # period computation, but is an improvement over aircraft where the 
    # groundspeed data stops at 40kn or thereabouts.
    def derive(self, gndspd=P('Ground Speed'),
               at=P('Acceleration Along Track'),
               
               
               alt_aal=P('Altitude AAL'),
               glide = P('ILS Glideslope'),


               ):
        at_washout = first_order_washout(at.array, AT_WASHOUT_TC, gndspd.hz, 
                                         gain=GROUNDSPEED_LAG_TC*GRAVITY_METRIC)
        self.array = first_order_lag(gndspd.array*KTS_TO_MPS + at_washout,
                                     GROUNDSPEED_LAG_TC,gndspd.hz)
    
        
        #-------------------------------------------------------------------
        # TEST OUTPUT TO CSV FILE FOR DEBUGGING ONLY
        # TODO: REMOVE THIS SECTION BEFORE RELEASE
        #-------------------------------------------------------------------
        import csv
        spam = csv.writer(open('beans.csv', 'wb'))
        spam.writerow(['at', 'gndspd', 'at_washout', 'self', 'alt_aal','glide'])
        for showme in range(0, len(at.array)):
            spam.writerow([at.array.data[showme], 
                           gndspd.array.data[showme]*KTS_TO_FPS,
                           at_washout[showme], 
                           self.array.data[showme],
                           alt_aal.array[showme],glide.array[showme]])
        #-------------------------------------------------------------------
        # TEST OUTPUT TO CSV FILE FOR DEBUGGING ONLY
        # TODO: REMOVE THIS SECTION BEFORE RELEASE
        #-------------------------------------------------------------------
        

class HeadingContinuous(DerivedParameterNode):
    """
    For all internal computing purposes we use this parameter which does not
    jump as it passes through North. To recover the compass display, modulus
    ("%360" in Python) returns the value to display to the user.
    """
    units = 'deg'
    def derive(self, head_mag=P('Heading')):
        self.array = repair_mask(straighten_headings(head_mag.array))


class HeadingMagnetic(DerivedParameterNode):
    '''
    This class currently exists only to give the 146-301 Magnetic Heading.
    '''
    units = 'deg'
    def derive(self, head_mag=P('RECORDED MAGNETIC HEADING')):
        self.array = head_mag.array


class HeadingTrue(DerivedParameterNode):
    units = 'deg'
    # Computes magnetic deviation linearly changing from the deviation at
    # the origin to the destination.
    def derive(self, head=P('Heading Continuous'),
               #airbornes=S('Airborne'),
               liftoffs=KTI('Liftoff'),
               takeoff_airport=A('FDR Takeoff Airport'),
               approaches=A('FDR Approaches'),
               start_datetime=A('Start Datetime')):
        
        
        #"Hard wired" for Bergen !!!!!!!!!!!!!!!!!!!
        self.array = head.array - 1.185
        
        """
        # We copy the masked array to transfer the mask array. All the data
        # values will be overwritten, but the mask will not be affected by
        # conversion from magnetic to true headings.
        true_array = np.ma.copy(head.array)        
        start_dt = start_datetime.value
        first_liftoff = liftoffs.get_first()
        if not takeoff_airport.value or \
           not takeoff_airport.value['magnetic_variation'] or not \
           approaches.value or not first_liftoff:
            self.array.mask = True
            return
        orig_index = first_liftoff.index
        orig_mag_var = takeoff_airport.value['magnetic_variation']
        variations = []
        
        for approach in approaches.value:
            dest_index = index_of_datetime(start_dt, approach['datetime'],
                                           self.frequency)
            dest_mag_var = approach['airport'].get('magnetic_variation')
            if not dest_mag_var:
                logging.warning("Cannot calculate '%s' with a missing magnetic "
                                "variation for airport with ID '%s'.",
                                self.name, approach['airport']['id'])
                self.array.mask = True
                return
            variations.append({'slice': slice(orig_index, dest_index),
                               'orig_mag_var': orig_mag_var,
                               'dest_mag_var': dest_mag_var})
            orig_index = dest_index
            orig_mag_var = dest_mag_var
        
        start_index = 0
        for variation in variations:
            orig_mag_var = variation['orig_mag_var']
            dest_mag_var = variation['dest_mag_var']
            variation_slice = variation['slice']
            
            orig_slice = slice(start_index, variation_slice.start)
            true_array[orig_slice] = head.array[orig_slice] + orig_mag_var
            mag_var_diff = dest_mag_var - orig_mag_var
            variation_duration = variation_slice.stop - variation_slice.start
            step = mag_var_diff / variation_duration
            true_array[variation_slice] = head.array[variation_slice] + \
                np.arange(orig_mag_var, dest_mag_var, step)
            start_index = variation_slice.stop
        # Apply landing airport magnetic varation to remainder of array.
        end_slice = slice(start_index, None)
        true_array[end_slice] = true_array[end_slice] + dest_mag_var
        self.array = true_array
        """

"""
class LatitudeAdjustToILS(DerivedParameterNode):
    name="Latitude Adjusted To ILS"
    def derive(self, ils_loc = P('ILS Localizer'),
               lat = P('Latitude'),
               lon = P('Longitude'),
               on_locs = S('ILS Localizer Established')):
        # We can be on the ILS during an approach leading to a landing or a go-around.
        #if (Precisiong Positioning) thingy
        for on_loc in on-locs:
"""            
       

class ILSRange(DerivedParameterNode):
    name = "ILS Range"
    
    """
    Range is computed from the track where available, otherwise estimated
    from available groundspeed or airspeed parameters.
    """
    
    def derive(self, lat=P('Latitude'),
               lon = P('Longitude'),
               glide = P('ILS Glideslope'),
               gspd = P('Groundspeed'),
               tas = P('Airspeed True'),
               alt_aal = P('Altitude AAL'),
               gs_established = S('ILS Glideslope Established'),
               airport_thing = A('Airport Data of some sort TODO put this straight')):
        
        for ils_app in 'ILS Approach Phase':

            if 'Precision':
                # Convert (repaired) latitude & longitude for the whole phase
                # into range from the threshold.
                # threshold{} = airport_thing.value[]
                brg, ils_range = bearings_and_distances(repair_mask(lat[ils_app]),
                                                        repair_mask(lon[ils_app]),
                                                        threshold)
            else:
                if 'groundspeed available':
                    # Estimate range by integrating back from zero at the end
                    # of the phase to high range values at the start of the
                    # phase.
                    speed_signal = gspd.array
                else:
                    # Estimate range using true airspeed as above.
                    speed_signal = tas.array
                    
                for this_gs in gs_established:
                    # Check we don't go below 100ft as the glideslope
                    # becomes meaningless in the last few samples.
                    slope = this_gs.slice
                    slope.stop = index_at_value(
                        alt_aal.array, 100, _slice(slope.stop,slope.start,-1))
                    
                    ils_range = integrate(repair_mask(speed_signal[slope]), 
                                          scale=KTS_TO_FPS, 
                                          direction='reverse')
                    
                    #(Q: Do we have aircraft with ILS but no groundspeed??)
            
                if 'Glideslope Established':
                    pass
                    th_dist, gs_slope, gs_gain = \
                        gs_estimate(ils_range, alt_aal.array[slope], glide[slope])
                    
                    # Compute best fit glidepath for the period from start of
                    # Glideslope Established phase to 100ft (NOT below) - use
                    # 0ft reference at antenna position (projected onto
                    # runway centreline) and the glidepath slope given in
                    # airport database for this step.
                    
                    # From the computed best fit line, find the error between
                    # the range at the threshold (localizer to threshold
                    # distance) and the range at the 50ft point on the best
                    # fit glidepath.
                else:
                    if 'runway has ILS glideslope antenna':
                        pass
                        # Compute range based upon descent path at the ILS
                        # glidepath angle to minimum point of approach.
                    else:
                        # Assume crossing runway threshold at 50ft.
                        pass
                        

                # Adjust all range values to match the datum point by
                # subtracting the range error from all values.
        
        return NotImplemented
    
    
class LatitudeAdjusted(DerivedParameterNode):
    def derive(self, lat = P('Latitude'),
               lon = P('Longitude'),
               loc_est = S('ILS Localizer Established'),
               range = P('ILS Range'),
               alt_aal = P('Altitude AAL'),
               gspd = P('Groundspeed'),
               tas = P('Airspeed True'),
               ldg_rwy = A('Landing Runway ??'),
               ):
        
        # As Longitude Adjusted
        
        return NotImplemented
          
          
class LongitudeAdjusted(DerivedParameterNode):
    def derive(self, lat = P('Latitude'),
               lon = P('Longitude'),
               loc_est = S('ILS Localizer Established'),
               range = P('ILS Range'),
               alt_aal = P('Altitude AAL'),
               gspd = P('Groundspeed'),
               tas = P('Airspeed True'),
               ldg_rwy = A('Landing Runway ??'),
               ):

        for app in 'ILS Localizer Established':
            continue
            # Recover previously computed range from the threshold and
            # convert to range from the localizer.
            
            # Join with ILS bearings (inherently from the localizer) and
            # revert the ILS track from range and bearing to lat & long
            # coordinates.

        if 'Precision':
            # No need to refine takeoff or landing plots other than using
            # localizer covered above, so finish now.
            pass
        
        else:
            # We can improve the track using a variety of techniques.

            # --- Takeoff Track ---
            
            if 'groundspeed available':
                # Compute takeoff track from start of runway using
                # integrated groundspeed, down runway centreline to point
                # of liftoff.
                pass
            else:
                # Compute takeoff track from start of runway using
                # integrated true airspeed down runway centreline to
                # point of liftoff.
                pass
    
            # --- Landing Track ---
            
            if not 'Localizer Established Approach':
                if 'groundspeed available':
                    # Compute landing track from 50ft AAL over threshold
                    # using integrated groundspeed, down runway
                    # centreline.
                    pass

                else:
                    # Compute landing track from 50ft AAL over threshold
                    # using integrated true airspeed, down runway
                    # centreline.
                    pass

        # --- Merge Tracks ---
                
        # Obtain corrected tracks from takeoff phase, final
        # approach and landing phase and possible
        # intermediate approach and go-around phases, and
        # compute error terms to align the recorded lat&long
        # with each partial data segment. This is done by
        # computing linearly varying adjustment factors
        # between each computed section.


        return NotImplemented
          
          
class MACH(DerivedParameterNode):
    def derive(self, ias = P('Airspeed'), tat = P('TAT'),
               alt = P('Altitude Std')):
        return NotImplemented
        

class RateOfClimb(DerivedParameterNode):
    """
    This routine derives the rate of climb from the vertical acceleration, the
    Pressure altitude and the Radio altitude.
    
    We use pressure altitude rate above 100ft and radio altitude rate below
    50ft, with a progressive changeover across that range. Below 100ft the
    pressure altitude information is affected by the flow field around the
    aircraft, while above 50ft there is an increasing risk of changes in
    ground profile affecting the radio altimeter signal.
    
    Complementary first order filters are used to combine the acceleration
    data and the height data. A high pass filter on the altitude data and a
    low pass filter on the acceleration data combine to form a consolidated
    signal.
    
    By merging the altitude rate signals, we avoid problems of altimeter
    datums affecting the transition as these will have been washed out by the
    filter stage first.
    
    Long term errors in the accelerometers are removed by washing out the
    acceleration term with a longer time constant filter before use. The
    consequence of this is that long period movements with continued
    acceleration will be underscaled slightly. As an example the test case
    with a 1ft/sec^2 acceleration results in an increasing rate of climb of
    55 fpm/sec, not 60 as would be theoretically predicted.
    """
    # List the minimum acceptable parameters here
    @classmethod
    def can_operate(cls, available):
        # List the minimum required parameters. If 'Altitude Radio For Flight
        # Phases' is available, that's a bonus and we will use it, but it is
        # not required.
        return 'Altitude STD' in available
    
    def derive(self, 
               az = P('Acceleration Vertical'),
               alt_std = P('Altitude STD'),
               alt_rad = P('Altitude Radio'),
               pitch=P('Pitch'),
               aoa=P('AOA'),
               speed=P('Airspeed')):

        if az and alt_rad:
            # Make space for the answers
            self.array = np.ma.masked_all_like(alt_std.array)
            
            # Fix minor dropouts
            az_repair = repair_mask(az.array)
            alt_rad_repair = repair_mask(alt_rad.array)
            alt_std_repair = repair_mask(alt_std.array)
            
            # np.ma.getmaskarray ensures we have complete mask arrays even if
            # none of the samples are masked (normally returns a single
            # "False" value.
            az_masked = np.ma.array(data = az_repair.data, 
                                    mask = np.ma.logical_or(
                                        np.ma.logical_or(
                                        np.ma.getmaskarray(az_repair),
                                        np.ma.getmaskarray(alt_rad_repair)),
                                        np.ma.getmaskarray(alt_std_repair)))
            
            # We are going to compute the answers only for ranges where all
            # the required parameters are available.
            clumps = np.ma.clump_unmasked(az_masked)
            for clump in clumps:
                
                # Use the complementary smoothing approach
    
                roc_alt_std = first_order_washout(alt_std.array[clump],
                                                  RATE_OF_CLIMB_LAG_TC, az.hz,
                                                  gain=1/RATE_OF_CLIMB_LAG_TC)
                roc_alt_rad = first_order_washout(alt_rad.array[clump],
                                                  RATE_OF_CLIMB_LAG_TC, az.hz,
                                                  gain=1/RATE_OF_CLIMB_LAG_TC)
                        
                # Use pressure altitude rate above 100ft and radio altitude rate
                # below 50ft with progressive changeover across that range.
                # up to 50 ft radio 0 < std_rad_ratio < 1 over 100ft radio
                std_rad_ratio = np.maximum(np.minimum(
                    (alt_rad.array.data[clump]-50.0)/50.0,
                    1),0)
                roc_altitude = roc_alt_std*std_rad_ratio +\
                    roc_alt_rad*(1.0-std_rad_ratio)
                
                # This is the washout term, with considerable gain. The
                # initialisation "initial_value=az.array[clump][0]" is very
                # important, as without this the function produces huge
                # spikes at each start of a data period.
                az_washout = first_order_washout (az.array[clump], 
                                                  AZ_WASHOUT_TC, az.hz, 
                                                  gain=GRAVITY_IMPERIAL,
                                                  initial_value=az.array[clump][0])
                inertial_roc = first_order_lag (az_washout, 
                                                RATE_OF_CLIMB_LAG_TC, 
                                                az.hz, 
                                                gain=RATE_OF_CLIMB_LAG_TC)
                self.array[clump] = (roc_altitude + inertial_roc) * 60.0
            
        else:
            # The period for averaging altitude only data has been chosen
            # from careful inspection of Hercules data, where the pressure
            # altitude signal resolution is of the order of 9 ft/bit.
            # Extension to wider timebases, or averaging with more samples,
            # smooths the data more but equally more samples are affected by
            # corrupt source data. So, change the "3" only after careful
            # consideration.
            self.array = rate_of_change(alt_std,3)*60
         
         
class RateOfClimbForFlightPhases(DerivedParameterNode):
    def derive(self, alt_std = P('Altitude STD'),
               fast = S('Fast')):
        # This uses a scaled hysteresis parameter. See settings for more detail.
        for speedy in fast:
            threshold = HYSTERESIS_FPROC * \
                max(1, rms_noise(alt_std.array[speedy.slice]))  
            # The max(1, prevents =0 case when testing with artificial data.
            self.array = hysteresis(rate_of_change(repair_mask(alt_std),3)*60,
                                    threshold)


class Relief(DerivedParameterNode):
    # also known as Terrain
    
    # Quickly written without tests as I'm really editing out the old dependencies statements :-(
    def derive(self, alt_aal = P('Altitude AAL'),
               alt_rad = P('Radio Altitude')):
        self.array = alt_aal - alt_rad


class Speedbrake(DerivedParameterNode):
    def derive(self, param=P('Speedbrake FDR')):
        # There will be a recorded parameter, but varying types of correction will 
        # need to be applied according to the aircraft type and data frame.
        self.array = param


class CoordinatesSmoothed(object):
    '''
    Superclass for LatitudeSmoothed and LongitudeSmoothed.
    '''
    units = 'deg'
    def _smooth_coordinates(self, coord1, coord2):
        """
        Acceleration along track only used to determine the sample rate and
        alignment of the resulting smoothed track parameter.
        
        :param coord1: Either 'Latitude' or 'Longitude' parameter.
        :type coord1: DerivedParameterNode
        :param coord2: Either 'Latitude' or 'Longitude' parameter.
        :type coord2: DerivedParameterNode
        :returns: coord1 smoothed.
        :rtype: np.ma.masked_array
        """        
        coord1_s = repair_mask(coord1.array)
        coord2_s = repair_mask(coord2.array)
        
        # Join the masks, so that we only consider positional data when both are valid:
        coord1_s.mask = np.ma.logical_or(np.ma.getmaskarray(coord1_s),
                                         np.ma.getmaskarray(coord2_s))
        coord2_s.mask = coord1_s.mask
        # Preload the output with masked values to keep dimension correct 
        array = coord1_s  
        
        # Now we just smooth the valid sections.
        tracks = np.ma.clump_unmasked(coord1_s)
        for track in tracks:
            coord1_s_track, coord2_s_track, cost = \
                smooth_track(coord1.array[track], coord2.array[track])
            array[track] = coord1_s_track
        return array
        

class LatitudeSmoothed(DerivedParameterNode, CoordinatesSmoothed):
    def derive(self, acc_fwd=P('Acceleration Along Track'),
               lat=P('Latitude Adjusted'), lon=P('Longitude Adjusted')):
        """
        Acceleration along track only used to determine the sample rate and
        alignment of the resulting smoothed track parameter.
        """
        self.array = self._smooth_coordinates(lat, lon)

    
class LongitudeSmoothed(DerivedParameterNode, CoordinatesSmoothed):
    def derive(self, acc_fwd=P('Acceleration Along Track'),
               lat=P('Latitude Adjusted'), lon=P('Longitude Adjusted')):
        self.array = self._smooth_coordinates(lon, lat)


class RateOfTurn(DerivedParameterNode):
    def derive(self, head=P('Heading Continuous')):
        self.array = rate_of_change(head, 1)


class Pitch(DerivedParameterNode):
    units = 'deg'
    def derive(self, p1=P('Pitch (1)'), p2=P('Pitch (2)')):
        self.hz = p1.hz * 2
        self.offset = min(p1.offset, p2.offset)
        self.array = interleave (p1, p2)


class PitchRate(DerivedParameterNode):
    # TODO: Tests.
    def derive(self, pitch=P('Pitch')):
        # TODO: What should half_width be?
        self.array = rate_of_change(pitch, 1)


class ThrottleLever(DerivedParameterNode):
    def derive(self, tla1=P('Throttle Lever Angle (1)'), 
               tla2=P('Throttle Lever Angle (2)')):
        ##self.hz = tla1.hz * 2
        ##self.offset = min(tla1.offset, tla2.offset)
        ##self.array = interleave (tla1, tla2)
        return NotImplemented

<|MERGE_RESOLUTION|>--- conflicted
+++ resolved
@@ -199,7 +199,6 @@
     
 
 class AltitudeAAL(DerivedParameterNode):
-    name = "Altitude AAL"
     """
     This is the main altitude measure used during analysis. Where radio
     altimeter data is available, this is used for altitudes up to 100ft and
@@ -214,31 +213,19 @@
     "Altitude AAL For Flight Phases" is used instead, which provides perfecly
     workable solutions except that it tends to dip below the runway at
     takeoff and landing.
-    """
-    
-    @classmethod
-    def can_operate(cls, available):
-<<<<<<< HEAD
-        # List the minimum required parameters. If 'Altitude Radio For Flight
-        # Phases' is available, that's a bonus and we will use it, but it is
-        # not required.
-        return 'Altitude AAL For Flight Phases' in available
-    """
+    """    
     name = "Altitude AAL"
     units = 'ft'
-=======
-        if 'Altitude AAL For Flight Phases' in available:
-            return True
-        else:
-            return False
-    
->>>>>>> b450dd80
+
+    @classmethod
+    def can_operate(cls, available):
+        return 'Altitude AAL For Flight Phases' in available:
+    
     def derive(self, roc = P('Rate Of Climb'),
                alt_aal_4fp = P('Altitude AAL For Flight Phases'),
                alt_std = P('Altitude STD'),
                alt_rad = P('Altitude Radio'),
                fast = S('Fast')):
-
         if alt_rad:
             # Initialise the array to zero, so that the altitude above the airfield
             # will be 0ft when the aircraft cannot be airborne.
@@ -351,7 +338,6 @@
         self.array = alt_rad.array - np.sin(pitch_rad) * main_gear_to_alt_rad.value
 
 
-<<<<<<< HEAD
 class AltitudeRadio(DerivedParameterNode):
     '''
     Assumes that signal (A) is at twice the frequency of (B) and (C).
@@ -371,13 +357,12 @@
             blend_two_parameters(source_B, source_C)
 
 
-"""
+'''
 TODO: Remove when proven to be superfluous
-=======
->>>>>>> b450dd80
 class AltitudeRadioForFlightPhases(DerivedParameterNode):
     def derive(self, alt_rad=P('Altitude Radio')):
         self.array = hysteresis(repair_mask(alt_rad.array), HYSTERESIS_FP_RAD_ALT)
+'''
 
 
 class AltitudeQNH(DerivedParameterNode):
