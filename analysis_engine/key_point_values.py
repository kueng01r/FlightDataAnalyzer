--- conflicted
+++ resolved
@@ -1469,14 +1469,13 @@
                                            alt_std.slices_below(10000),
                                            max_value)
 
-
-<<<<<<< HEAD
 class AltitudeRadioDividedByDistanceToLanding3000To50FtMin(KeyPointValueNode):
     def derive(self, alt_aal=P('Altitude AAL'), alt_radio=P('Altitude Radio'), 
                dtl=P('Distance To Landing')):
         for desc_slice in alt_aal.slices_from_to(3000, 50):
             angle_array = alt_radio.array[desc_slice]/dtl.array[desc_slice]
-=======
+            
+    
 class TailClearanceOnApproach(KeyPointValueNode):
     def derive(self, alt_aal=P('Altitude AAL'), alt_tail=P('Altitude Tail'), 
                  dtl=P('Distance To Landing')):
@@ -1490,7 +1489,6 @@
         '''
         for desc_slice in alt_aal.slices_from_to(3000, 100):
             angle_array = alt_tail.array[desc_slice]/dtl.array[desc_slice]
->>>>>>> 36721c7d
             index, value = min_value(angle_array)
             if index:
                 sample = index + desc_slice.start
